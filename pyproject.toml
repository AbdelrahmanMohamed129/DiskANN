--- conflicted
+++ resolved
@@ -11,11 +11,7 @@
 
 [project]
 name = "diskannpy"
-<<<<<<< HEAD
-version = "0.6.1"
-=======
 version = "0.5.0.rc3.post1"
->>>>>>> e14192c9
 
 description = "DiskANN Python extension module"
 readme = "python/README.md"
