--- conflicted
+++ resolved
@@ -127,19 +127,11 @@
                                       .with_num_threads(num_threads)
                                       .build();
 
-<<<<<<< HEAD
-        auto build_params = diskann::IndexBuildParamsBuilder()
-                                .with_universal_label(universal_label)
-                                .with_label_file(label_file)
-                                .with_save_path_prefix(index_path_prefix)
-                                .build();
-=======
         auto filter_params = diskann::IndexFilterParamsBuilder()
                                  .with_universal_label(universal_label)
                                  .with_label_file(label_file)
                                  .with_save_path_prefix(index_path_prefix)
                                  .build();
->>>>>>> 15b69ba9
         auto config = diskann::IndexConfigBuilder()
                           .with_metric(metric)
                           .with_dimension(data_dim)
