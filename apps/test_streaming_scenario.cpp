// Copyright (c) Microsoft Corporation. All rights reserved.
// Licensed under the MIT license.

#include <index.h>
#include <numeric>
#include <omp.h>
#include <string.h>
#include <time.h>
#include <timer.h>
#include <boost/program_options.hpp>
#include <future>
#include <abstract_index.h>
#include <index_factory.h>

#include "utils.h"
<<<<<<< HEAD
#include "filter_utils.h"
=======
#include "program_options_utils.hpp"
>>>>>>> 2c9912ad

#ifndef _WINDOWS
#include <sys/mman.h>
#include <sys/stat.h>
#include <unistd.h>
#endif

#include "memory_mapper.h"

namespace po = boost::program_options;

// load_aligned_bin modified to read pieces of the file, but using ifstream
// instead of cached_ifstream.
template <typename T>
inline void load_aligned_bin_part(const std::string &bin_file, T *data, size_t offset_points, size_t points_to_read)
{
    std::ifstream reader;
    reader.exceptions(std::ios::failbit | std::ios::badbit);
    reader.open(bin_file, std::ios::binary | std::ios::ate);
    size_t actual_file_size = reader.tellg();
    reader.seekg(0, std::ios::beg);

    int npts_i32, dim_i32;
    reader.read((char *)&npts_i32, sizeof(int));
    reader.read((char *)&dim_i32, sizeof(int));
    size_t npts = (uint32_t)npts_i32;
    size_t dim = (uint32_t)dim_i32;

    size_t expected_actual_file_size = npts * dim * sizeof(T) + 2 * sizeof(uint32_t);
    if (actual_file_size != expected_actual_file_size)
    {
        std::stringstream stream;
        stream << "Error. File size mismatch. Actual size is " << actual_file_size << " while expected size is  "
               << expected_actual_file_size << " npts = " << npts << " dim = " << dim << " size of <T>= " << sizeof(T)
               << std::endl;
        std::cout << stream.str();
        throw diskann::ANNException(stream.str(), -1, __FUNCSIG__, __FILE__, __LINE__);
    }

    if (offset_points + points_to_read > npts)
    {
        std::stringstream stream;
        stream << "Error. Not enough points in file. Requested " << offset_points << "  offset and " << points_to_read
               << " points, but have only " << npts << " points" << std::endl;
        std::cout << stream.str();
        throw diskann::ANNException(stream.str(), -1, __FUNCSIG__, __FILE__, __LINE__);
    }

    reader.seekg(2 * sizeof(uint32_t) + offset_points * dim * sizeof(T));

    const size_t rounded_dim = ROUND_UP(dim, 8);

    for (size_t i = 0; i < points_to_read; i++)
    {
        reader.read((char *)(data + i * rounded_dim), dim * sizeof(T));
        memset(data + i * rounded_dim + dim, 0, (rounded_dim - dim) * sizeof(T));
    }
    reader.close();
}

std::string get_save_filename(const std::string &save_path, size_t active_window, size_t consolidate_interval,
                              size_t max_points_to_insert)
{
    std::string final_path = save_path;
    final_path += "act" + std::to_string(active_window) + "-";
    final_path += "cons" + std::to_string(consolidate_interval) + "-";
    final_path += "max" + std::to_string(max_points_to_insert);
    return final_path;
}

template <typename T, typename TagT, typename LabelT>
void insert_next_batch(diskann::AbstractIndex &index, size_t start, size_t end, size_t insert_threads, T *data,
                       size_t aligned_dim, std::vector<std::vector<LabelT>> &pts_to_labels)
{
    try
    {
        diskann::Timer insert_timer;
        std::cout << std::endl << "Inserting from " << start << " to " << end << std::endl;

        size_t num_failed = 0;
#pragma omp parallel for num_threads((int32_t)insert_threads) schedule(dynamic) reduction(+ : num_failed)
        for (int64_t j = start; j < (int64_t)end; j++)
        {
            int insert_result = -1;
            if (pts_to_labels.size() > 0)
            {
                insert_result = index.insert_point(&data[(j - start) * aligned_dim], 1 + static_cast<TagT>(j),
                                                   pts_to_labels[j - start]);
            }
            else
            {
                insert_result = index.insert_point(&data[(j - start) * aligned_dim], 1 + static_cast<TagT>(j));
            }

            if (insert_result != 0)
            {
                std::cerr << "Insert failed " << j << std::endl;
                num_failed++;
            }
        }
        const double elapsedSeconds = insert_timer.elapsed() / 1000000.0;
        std::cout << "Insertion time " << elapsedSeconds << " seconds (" << (end - start) / elapsedSeconds
                  << " points/second overall, " << (end - start) / elapsedSeconds / insert_threads << " per thread)"
                  << std::endl;
        if (num_failed > 0)
            std::cout << num_failed << " of " << end - start << "inserts failed" << std::endl;
    }
    catch (std::system_error &e)
    {
        std::cout << "Exiting after catching exception in insertion task: " << e.what() << std::endl;
    }
}

template <typename T, typename TagT = uint32_t, typename LabelT = uint32_t>
void delete_and_consolidate(diskann::AbstractIndex &index, diskann::IndexWriteParameters &delete_params, size_t start,
                            size_t end)
{
    try
    {
        std::cout << std::endl << "Lazy deleting points " << start << " to " << end << "... ";
        for (size_t i = start; i < end; ++i)
            index.lazy_delete(static_cast<TagT>(1 + i));
        std::cout << "lazy delete done." << std::endl;

        auto report = index.consolidate_deletes(delete_params);
        while (report._status != diskann::consolidation_report::status_code::SUCCESS)
        {
            int wait_time = 5;
            if (report._status == diskann::consolidation_report::status_code::LOCK_FAIL)
            {
                diskann::cerr << "Unable to acquire consolidate delete lock after "
                              << "deleting points " << start << " to " << end << ". Will retry in " << wait_time
                              << "seconds." << std::endl;
            }
            else if (report._status == diskann::consolidation_report::status_code::INCONSISTENT_COUNT_ERROR)
            {
                diskann::cerr << "Inconsistent counts in data structure. "
                              << "Will retry in " << wait_time << "seconds." << std::endl;
            }
            else
            {
                std::cerr << "Exiting after unknown error in consolidate delete" << std::endl;
                exit(-1);
            }
            std::this_thread::sleep_for(std::chrono::seconds(wait_time));
            report = index.consolidate_deletes(delete_params);
        }
        auto points_processed = report._active_points + report._slots_released;
        auto deletion_rate = points_processed / report._time;
        std::cout << "#active   points: " << report._active_points << std::endl
                  << "max points: " << report._max_points << std::endl
                  << "empty slots: " << report._empty_slots << std::endl
                  << "deletes processed: " << report._slots_released << std::endl
                  << "latest delete size: " << report._delete_set_size << std::endl
                  << "Deletion rate: " << deletion_rate << "/sec   "
                  << "Deletion rate: " << deletion_rate / delete_params.num_threads << "/thread/sec   " << std::endl;
    }
    catch (std::system_error &e)
    {
        std::cerr << "Exiting after catching exception in deletion task: " << e.what() << std::endl;
        exit(-1);
    }
}

template <typename T, typename TagT = uint32_t, typename LabelT = uint32_t>
void build_incremental_index(const std::string &data_path, const uint32_t L, const uint32_t R, const float alpha,
                             const uint32_t insert_threads, const uint32_t consolidate_threads,
                             size_t max_points_to_insert, size_t active_window, size_t consolidate_interval,
                             const float start_point_norm, uint32_t num_start_pts, const std::string &save_path,
                             const std::string &label_file, const std::string &universal_label, const uint32_t Lf)
{
    const uint32_t C = 500;
    const bool saturate_graph = false;
    bool has_labels = label_file != "";
    const auto save_path_inc =
        get_save_filename(save_path + ".after-streaming-", active_window, consolidate_interval, max_points_to_insert);
    std::string labels_file_to_use = save_path_inc + "_label_formatted.txt";
    std::string mem_labels_int_map_file = save_path_inc + "_labels_map.txt";

    diskann::IndexWriteParameters params = diskann::IndexWriteParametersBuilder(L, R)
                                               .with_max_occlusion_size(C)
                                               .with_alpha(alpha)
                                               .with_saturate_graph(saturate_graph)
                                               .with_num_threads(insert_threads)
                                               .with_num_frozen_points(num_start_pts)
                                               .with_labels(has_labels)
                                               .with_filter_list_size(Lf)
                                               .build();

    diskann::IndexWriteParameters delete_params = diskann::IndexWriteParametersBuilder(L, R)
                                                      .with_max_occlusion_size(C)
                                                      .with_alpha(alpha)
                                                      .with_saturate_graph(saturate_graph)
                                                      .with_num_threads(consolidate_threads)
                                                      .with_labels(has_labels)
                                                      .with_filter_list_size(Lf)
                                                      .build();

    size_t dim, aligned_dim;
    size_t num_points;

    std::vector<std::vector<LabelT>> pts_to_labels;

    if (has_labels)
    {
        convert_labels_string_to_int(label_file, labels_file_to_use, mem_labels_int_map_file, universal_label);
        auto parse_result = diskann::parse_formatted_label_file<LabelT>(labels_file_to_use);
        pts_to_labels = std::get<0>(parse_result);
    }

    diskann::get_bin_metadata(data_path, num_points, dim);
    diskann::cout << "metadata: file " << data_path << " has " << num_points << " points in " << dim << " dims"
                  << std::endl;
    aligned_dim = ROUND_UP(dim, 8);

    auto index_config = diskann::IndexConfigBuilder()
                            .with_metric(diskann::L2)
                            .with_dimension(dim)
                            .with_max_points(active_window + 4 * consolidate_interval)
                            .is_dynamic_index(true)
                            .is_enable_tags(true)
                            .is_use_opq(false)
                            .with_num_pq_chunks(0)
                            .is_pq_dist_build(false)
                            .with_search_threads(insert_threads)
                            .with_initial_search_list_size(L)
                            .with_num_frozen_pts(params.num_frozen_points)
                            .with_tag_type(diskann_type_to_name<TagT>())
                            .with_label_type(diskann_type_to_name<LabelT>())
                            .with_data_type(diskann_type_to_name<T>())
                            .with_index_write_params(params)
                            .with_data_load_store_strategy(diskann::MEMORY)
                            .build();

    diskann::IndexFactory index_factory = diskann::IndexFactory(index_config);
    auto index = index_factory.create_instance();

    if (max_points_to_insert == 0)
    {
        max_points_to_insert = num_points;
    }

    if (num_points < max_points_to_insert)
        throw diskann::ANNException(std::string("num_points(") + std::to_string(num_points) +
                                        ") < max_points_to_insert(" + std::to_string(max_points_to_insert) + ")",
                                    -1, __FUNCSIG__, __FILE__, __LINE__);

    if (max_points_to_insert < active_window + consolidate_interval)
        throw diskann::ANNException("ERROR: max_points_to_insert < "
                                    "active_window + consolidate_interval",
                                    -1, __FUNCSIG__, __FILE__, __LINE__);

    if (consolidate_interval < max_points_to_insert / 1000)
        throw diskann::ANNException("ERROR: consolidate_interval is too small", -1, __FUNCSIG__, __FILE__, __LINE__);

    index->set_start_points_at_random(static_cast<T>(start_point_norm));

    T *data = nullptr;
    diskann::alloc_aligned((void **)&data, std::max(consolidate_interval, active_window) * aligned_dim * sizeof(T),
                           8 * sizeof(T));

    std::vector<TagT> tags(max_points_to_insert);
    std::iota(tags.begin(), tags.end(), static_cast<TagT>(0));

    diskann::Timer timer;

    std::vector<std::future<void>> delete_tasks;

    auto insert_task = std::async(std::launch::async, [&]() {
        load_aligned_bin_part(data_path, data, 0, active_window);
        insert_next_batch<T, TagT, LabelT>(*index, (size_t)0, active_window, params.num_threads, data, aligned_dim,
                                           pts_to_labels);
    });
    insert_task.wait();

    for (size_t start = active_window; start + consolidate_interval <= max_points_to_insert;
         start += consolidate_interval)
    {
        auto end = std::min(start + consolidate_interval, max_points_to_insert);
        auto insert_task = std::async(std::launch::async, [&]() {
            load_aligned_bin_part(data_path, data, start, end - start);
            insert_next_batch<T, TagT, LabelT>(*index, start, end, params.num_threads, data, aligned_dim,
                                               pts_to_labels);
        });
        insert_task.wait();

        if (delete_tasks.size() > 0)
            delete_tasks[delete_tasks.size() - 1].wait();
        if (start >= active_window + consolidate_interval)
        {
            auto start_del = start - active_window - consolidate_interval;
            auto end_del = start - active_window;

            delete_tasks.emplace_back(std::async(std::launch::async, [&]() {
                delete_and_consolidate<T, TagT, LabelT>(*index, delete_params, (size_t)start_del, (size_t)end_del);
            }));
        }
    }
    if (delete_tasks.size() > 0)
        delete_tasks[delete_tasks.size() - 1].wait();

    std::cout << "Time Elapsed " << timer.elapsed() / 1000 << "ms\n";

    index->save(save_path_inc.c_str(), true);

    diskann::aligned_free(data);
}

int main(int argc, char **argv)
{
    std::string data_type, dist_fn, data_path, index_path_prefix, label_file, universal_label, label_type;
    uint32_t insert_threads, consolidate_threads, R, L, num_start_pts, Lf;
    float alpha, start_point_norm;
    size_t max_points_to_insert, active_window, consolidate_interval;

    po::options_description desc{program_options_utils::make_program_description("test_streaming_scenario",
                                                                                 "Test insert deletes & consolidate")};
    try
    {
        desc.add_options()("help,h", "Print information on arguments");

        // Required parameters
        po::options_description required_configs("Required");
        required_configs.add_options()("data_type", po::value<std::string>(&data_type)->required(),
                                       program_options_utils::DATA_TYPE_DESCRIPTION);
        required_configs.add_options()("dist_fn", po::value<std::string>(&dist_fn)->required(),
                                       program_options_utils::DISTANCE_FUNCTION_DESCRIPTION);
        required_configs.add_options()("index_path_prefix", po::value<std::string>(&index_path_prefix)->required(),
                                       program_options_utils::INDEX_PATH_PREFIX_DESCRIPTION);
        required_configs.add_options()("data_path", po::value<std::string>(&data_path)->required(),
                                       program_options_utils::INPUT_DATA_PATH);
        required_configs.add_options()("active_window", po::value<uint64_t>(&active_window)->required(),
                                       "Program maintains an index over an active window of "
                                       "this size that slides through the data");
        required_configs.add_options()("consolidate_interval", po::value<uint64_t>(&consolidate_interval)->required(),
                                       "The program simultaneously adds this number of points to the "
                                       "right of "
                                       "the window while deleting the same number from the left");
        required_configs.add_options()("start_point_norm", po::value<float>(&start_point_norm)->required(),
                                       "Set the start point to a random point on a sphere of this radius");

        // Optional parameters
        po::options_description optional_configs("Optional");
        optional_configs.add_options()("max_degree,R", po::value<uint32_t>(&R)->default_value(64),
                                       program_options_utils::MAX_BUILD_DEGREE);
        optional_configs.add_options()("Lbuild,L", po::value<uint32_t>(&L)->default_value(100),
                                       program_options_utils::GRAPH_BUILD_COMPLEXITY);
        optional_configs.add_options()("alpha", po::value<float>(&alpha)->default_value(1.2f),
                                       program_options_utils::GRAPH_BUILD_ALPHA);
        optional_configs.add_options()("insert_threads",
                                       po::value<uint32_t>(&insert_threads)->default_value(omp_get_num_procs() / 2),
                                       "Number of threads used for inserting into the index (defaults to "
                                       "omp_get_num_procs()/2)");
        optional_configs.add_options()(
            "consolidate_threads", po::value<uint32_t>(&consolidate_threads)->default_value(omp_get_num_procs() / 2),
            "Number of threads used for consolidating deletes to "
            "the index (defaults to omp_get_num_procs()/2)");
        optional_configs.add_options()("max_points_to_insert",
                                       po::value<uint64_t>(&max_points_to_insert)->default_value(0),
                                       "The number of points from the file that the program streams "
                                       "over ");
        optional_configs.add_options()(
            "num_start_points",
            po::value<uint32_t>(&num_start_pts)->default_value(diskann::defaults::NUM_FROZEN_POINTS_DYNAMIC),
            "Set the number of random start (frozen) points to use when "
            "inserting and searching");

<<<<<<< HEAD
        // Args for building index of labeled data
        desc.add_options()("label_file", po::value<std::string>(&label_file)->default_value(""),
                           "Input label file in txt format for Filtered Index search. "
                           "The file should contain comma separated filters for each node "
                           "with each line corresponding to a graph node");
        desc.add_options()("universal_label", po::value<std::string>(&universal_label)->default_value(""),
                           "Universal label, if using it, only in conjunction with labels_file");
        desc.add_options()("FilteredLbuild,Lf", po::value<uint32_t>(&Lf)->default_value(0),
                           "Build complexity for filtered points, higher value "
                           "results in better graphs");
        desc.add_options()("label_type", po::value<std::string>(&label_type)->default_value("uint"),
                           "Storage type of Labels <uint/ushort>, default value is uint which "
                           "will consume memory 4 bytes per filter");
=======
        // Merge required and optional parameters
        desc.add(required_configs).add(optional_configs);
>>>>>>> 2c9912ad

        po::variables_map vm;
        po::store(po::parse_command_line(argc, argv, desc), vm);
        if (vm.count("help"))
        {
            std::cout << desc;
            return 0;
        }
        po::notify(vm);
    }
    catch (const std::exception &ex)
    {
        std::cerr << ex.what() << '\n';
        return -1;
    }

    // Validate arguments
    if (start_point_norm == 0)
    {
        std::cout << "When beginning_index_size is 0, use a start point with "
                     "appropriate norm"
                  << std::endl;
        return -1;
    }

    if (label_type != std::string("ushort") && label_type != std::string("uint"))
    {
        std::cerr << "Invalid label type. Supported types are uint and ushort" << std::endl;
        return -1;
    }

    if (data_type != std::string("int8") && data_type != std::string("uint8") && data_type != std::string("float"))
    {
        std::cerr << "Invalid data type. Supported types are int8, uint8 and float" << std::endl;
        return -1;
    }

    // TODO: Are additional distance functions supported?
    if (dist_fn != std::string("l2") && dist_fn != std::string("mips"))
    {
        std::cerr << "Invalid distance function. Supported functions are l2 and mips" << std::endl;
        return -1;
    }

    try
    {
        if (data_type == std::string("uint8"))
        {
            if (label_type == std::string("ushort"))
            {
                build_incremental_index<uint8_t, uint32_t, uint16_t>(
                    data_path, L, R, alpha, insert_threads, consolidate_threads, max_points_to_insert, active_window,
                    consolidate_interval, start_point_norm, num_start_pts, index_path_prefix, label_file,
                    universal_label, Lf);
            }
            else if (label_type == std::string("uint"))
            {
                build_incremental_index<uint8_t, uint32_t, uint32_t>(
                    data_path, L, R, alpha, insert_threads, consolidate_threads, max_points_to_insert, active_window,
                    consolidate_interval, start_point_norm, num_start_pts, index_path_prefix, label_file,
                    universal_label, Lf);
            }
        }
        else if (data_type == std::string("int8"))
        {
            if (label_type == std::string("ushort"))
            {
                build_incremental_index<int8_t, uint32_t, uint16_t>(
                    data_path, L, R, alpha, insert_threads, consolidate_threads, max_points_to_insert, active_window,
                    consolidate_interval, start_point_norm, num_start_pts, index_path_prefix, label_file,
                    universal_label, Lf);
            }
            else if (label_type == std::string("uint"))
            {
                build_incremental_index<int8_t, uint32_t, uint32_t>(
                    data_path, L, R, alpha, insert_threads, consolidate_threads, max_points_to_insert, active_window,
                    consolidate_interval, start_point_norm, num_start_pts, index_path_prefix, label_file,
                    universal_label, Lf);
            }
        }
        else if (data_type == std::string("float"))
        {
            if (label_type == std::string("ushort"))
            {
                build_incremental_index<float, uint32_t, uint16_t>(
                    data_path, L, R, alpha, insert_threads, consolidate_threads, max_points_to_insert, active_window,
                    consolidate_interval, start_point_norm, num_start_pts, index_path_prefix, label_file,
                    universal_label, Lf);
            }
            else if (label_type == std::string("uint"))
            {
                build_incremental_index<float, uint32_t, uint32_t>(
                    data_path, L, R, alpha, insert_threads, consolidate_threads, max_points_to_insert, active_window,
                    consolidate_interval, start_point_norm, num_start_pts, index_path_prefix, label_file,
                    universal_label, Lf);
            }
        }
    }
    catch (const std::exception &e)
    {
        std::cerr << "Caught exception: " << e.what() << std::endl;
        exit(-1);
    }
    catch (...)
    {
        std::cerr << "Caught unknown exception" << std::endl;
        exit(-1);
    }

    return 0;
}<|MERGE_RESOLUTION|>--- conflicted
+++ resolved
@@ -13,11 +13,8 @@
 #include <index_factory.h>
 
 #include "utils.h"
-<<<<<<< HEAD
 #include "filter_utils.h"
-=======
 #include "program_options_utils.hpp"
->>>>>>> 2c9912ad
 
 #ifndef _WINDOWS
 #include <sys/mman.h>
@@ -385,24 +382,8 @@
             "Set the number of random start (frozen) points to use when "
             "inserting and searching");
 
-<<<<<<< HEAD
-        // Args for building index of labeled data
-        desc.add_options()("label_file", po::value<std::string>(&label_file)->default_value(""),
-                           "Input label file in txt format for Filtered Index search. "
-                           "The file should contain comma separated filters for each node "
-                           "with each line corresponding to a graph node");
-        desc.add_options()("universal_label", po::value<std::string>(&universal_label)->default_value(""),
-                           "Universal label, if using it, only in conjunction with labels_file");
-        desc.add_options()("FilteredLbuild,Lf", po::value<uint32_t>(&Lf)->default_value(0),
-                           "Build complexity for filtered points, higher value "
-                           "results in better graphs");
-        desc.add_options()("label_type", po::value<std::string>(&label_type)->default_value("uint"),
-                           "Storage type of Labels <uint/ushort>, default value is uint which "
-                           "will consume memory 4 bytes per filter");
-=======
         // Merge required and optional parameters
         desc.add(required_configs).add(optional_configs);
->>>>>>> 2c9912ad
 
         po::variables_map vm;
         po::store(po::parse_command_line(argc, argv, desc), vm);
