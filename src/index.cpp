// Copyright (c) Microsoft Corporation. All rights reserved.
// Licensed under the MIT license.

#include <omp.h>

#include <type_traits>

#include "boost/dynamic_bitset.hpp"
#include "index_factory.h"
#include "memory_mapper.h"
#include "timer.h"
#include "tsl/robin_map.h"
#include "tsl/robin_set.h"
#include "windows_customizations.h"
#if defined(RELEASE_UNUSED_TCMALLOC_MEMORY_AT_CHECKPOINTS) && defined(DISKANN_BUILD)
#include "gperftools/malloc_extension.h"
#endif

#ifdef _WINDOWS
#include <xmmintrin.h>
#endif
#include "index.h"

#define MAX_POINTS_FOR_USING_BITSET 10000000

namespace diskann
{
// Initialize an index with metric m, load the data of type T with filename
// (bin), and initialize max_points
template <typename T, typename TagT, typename LabelT>
<<<<<<< HEAD
Index<T, TagT, LabelT>::Index(Metric m, const size_t dim, const size_t max_points, const bool dynamic_index,
                              const IndexWriteParameters &indexParams, const uint32_t initial_search_list_size,
                              const uint32_t search_threads, const bool enable_tags, const bool concurrent_consolidate,
                              const bool pq_dist_build, const size_t num_pq_chunks, const bool use_opq)
    : Index(m, dim, max_points, dynamic_index, enable_tags, concurrent_consolidate, pq_dist_build, num_pq_chunks,
            use_opq, indexParams.num_frozen_points)
{
    if (dynamic_index)
    {
        this->enable_delete();
    }
    _indexingQueueSize = indexParams.search_list_size;
    _indexingRange = indexParams.max_degree;
    _indexingMaxC = indexParams.max_occlusion_size;
    _indexingAlpha = indexParams.alpha;
    _filterIndexingQueueSize = indexParams.filter_list_size;

    uint32_t num_threads_indx = indexParams.num_threads;
    uint32_t num_scratch_spaces = search_threads + num_threads_indx;

    initialize_query_scratch(num_scratch_spaces, initial_search_list_size, _indexingQueueSize, _indexingRange,
                             _indexingMaxC, dim);
}

template <typename T, typename TagT, typename LabelT>
Index<T, TagT, LabelT>::Index(Metric m, const size_t dim, const size_t max_points, const bool dynamic_index,
                              const bool enable_tags, const bool concurrent_consolidate, const bool pq_dist_build,
                              const size_t num_pq_chunks, const bool use_opq, const size_t num_frozen_pts,
                              const bool init_data_store)
    : _dist_metric(m), _dim(dim), _max_points(max_points), _num_frozen_pts(num_frozen_pts),
      _dynamic_index(dynamic_index), _enable_tags(enable_tags), _indexingMaxC(DEFAULT_MAXC), _query_scratch(nullptr),
      _pq_dist(pq_dist_build), _use_opq(use_opq), _num_pq_chunks(num_pq_chunks),
      _delete_set(new tsl::robin_set<uint32_t>), _conc_consolidate(concurrent_consolidate), _memory_in_bytes(0)
=======
Index<T, TagT, LabelT>::Index(const IndexConfig &index_config, std::unique_ptr<AbstractDataStore<T>> data_store,
                              std::unique_ptr<AbstractGraphStore> graph_store)
    : _dist_metric(index_config.metric), _dim(index_config.dimension), _max_points(index_config.max_points),
      _num_frozen_pts(index_config.num_frozen_pts), _dynamic_index(index_config.dynamic_index),
      _enable_tags(index_config.enable_tags), _indexingMaxC(DEFAULT_MAXC), _query_scratch(nullptr),
      _pq_dist(index_config.pq_dist_build), _use_opq(index_config.use_opq),
      _filtered_index(index_config.filtered_index), _num_pq_chunks(index_config.num_pq_chunks),
      _delete_set(new tsl::robin_set<uint32_t>), _conc_consolidate(index_config.concurrent_consolidate)
>>>>>>> a5334dd8
{
    if (_dynamic_index && !_enable_tags)
    {
        throw ANNException("ERROR: Dynamic Indexing must have tags enabled.", -1, __FUNCSIG__, __FILE__, __LINE__);
    }

    if (_pq_dist)
    {
        if (_dynamic_index)
            throw ANNException("ERROR: Dynamic Indexing not supported with PQ distance based "
                               "index construction",
                               -1, __FUNCSIG__, __FILE__, __LINE__);
        if (_dist_metric == diskann::Metric::INNER_PRODUCT)
            throw ANNException("ERROR: Inner product metrics not yet supported "
                               "with PQ distance "
                               "base index",
                               -1, __FUNCSIG__, __FILE__, __LINE__);
    }

    if (_dist_metric == diskann::Metric::COSINE && std::is_floating_point<T>::value)
    {
        this->_normalize_vecs = true;
    }

    if (_dynamic_index && _num_frozen_pts == 0)
    {
        _num_frozen_pts = 1;
    }
    // Sanity check. While logically it is correct, max_points = 0 causes
    // downstream problems.
    if (_max_points == 0)
    {
        _max_points = 1;
    }
    const size_t total_internal_points = _max_points + _num_frozen_pts;
    if (_pq_dist)
    {
        if (_num_pq_chunks > _dim)
            throw diskann::ANNException("ERROR: num_pq_chunks > dim", -1, __FUNCSIG__, __FILE__, __LINE__);
        _memory_in_bytes += alloc_aligned(((void **)&_pq_data), total_internal_points * _num_pq_chunks * sizeof(char),
                                          8 * sizeof(char));
        std::memset(_pq_data, 0, total_internal_points * _num_pq_chunks * sizeof(char));
    }

    _start = (uint32_t)_max_points;

    _data_store = std::move(data_store);
    _graph_store = std::move(graph_store);

    _locks = std::vector<non_recursive_mutex>(total_internal_points);
    if (_enable_tags)
    {
        _location_to_tag.reserve(total_internal_points);
        _tag_to_location.reserve(total_internal_points);
    }

    if (_dynamic_index)
    {
        this->enable_delete(); // enable delete by default for dynamic index
        if (_filtered_index)
        {
            _location_to_labels.resize(total_internal_points);
        }
    }

    if (index_config.index_write_params != nullptr)
    {
        _indexingQueueSize = index_config.index_write_params->search_list_size;
        _indexingRange = index_config.index_write_params->max_degree;
        _indexingMaxC = index_config.index_write_params->max_occlusion_size;
        _indexingAlpha = index_config.index_write_params->alpha;
        _filterIndexingQueueSize = index_config.index_write_params->filter_list_size;
        _indexingThreads = index_config.index_write_params->num_threads;
        _saturate_graph = index_config.index_write_params->saturate_graph;

        if (index_config.index_search_params != nullptr)
        {
            uint32_t num_scratch_spaces = index_config.index_search_params->num_search_threads + _indexingThreads;
            initialize_query_scratch(num_scratch_spaces, index_config.index_search_params->initial_search_list_size,
                                     _indexingQueueSize, _indexingRange, _indexingMaxC, _data_store->get_dims());
        }
    }
}

template <typename T, typename TagT, typename LabelT>
Index<T, TagT, LabelT>::Index(Metric m, const size_t dim, const size_t max_points,
                              const std::shared_ptr<IndexWriteParameters> index_parameters,
                              const std::shared_ptr<IndexSearchParams> index_search_params, const size_t num_frozen_pts,
                              const bool dynamic_index, const bool enable_tags, const bool concurrent_consolidate,
                              const bool pq_dist_build, const size_t num_pq_chunks, const bool use_opq,
                              const bool filtered_index)
    : Index(IndexConfigBuilder()
                .with_metric(m)
                .with_dimension(dim)
                .with_max_points(max_points)
                .with_index_write_params(index_parameters)
                .with_index_search_params(index_search_params)
                .with_num_frozen_pts(num_frozen_pts)
                .is_dynamic_index(dynamic_index)
                .is_enable_tags(enable_tags)
                .is_concurrent_consolidate(concurrent_consolidate)
                .is_pq_dist_build(pq_dist_build)
                .with_num_pq_chunks(num_pq_chunks)
                .is_use_opq(use_opq)
                .is_filtered(filtered_index)
                .with_data_type(diskann_type_to_name<T>())
                .build(),
            IndexFactory::construct_datastore<T>(
                DataStoreStrategy::MEMORY,
                max_points + (dynamic_index && num_frozen_pts == 0 ? (size_t)1 : num_frozen_pts), dim, m),
            IndexFactory::construct_graphstore(
                GraphStoreStrategy::MEMORY,
                max_points + (dynamic_index && num_frozen_pts == 0 ? (size_t)1 : num_frozen_pts),
                (size_t)((index_parameters == nullptr ? 0 : index_parameters->max_degree) *
                         defaults::GRAPH_SLACK_FACTOR * 1.05)))
{
}

template <typename T, typename TagT, typename LabelT> Index<T, TagT, LabelT>::~Index()
{
    // Ensure that no other activity is happening before dtor()
    std::unique_lock<std::shared_timed_mutex> ul(_update_lock);
    std::unique_lock<std::shared_timed_mutex> cl(_consolidate_lock);
    std::unique_lock<std::shared_timed_mutex> tl(_tag_lock);
    std::unique_lock<std::shared_timed_mutex> dl(_delete_lock);

    for (auto &lock : _locks)
    {
        LockGuard lg(lock);
    }

    if (_opt_graph != nullptr)
    {
        delete[] _opt_graph;
    }

    if (!_query_scratch.empty())
    {
        ScratchStoreManager<InMemQueryScratch<T>> manager(_query_scratch);
        manager.destroy();
    }
}

template <typename T, typename TagT, typename LabelT>
void Index<T, TagT, LabelT>::initialize_query_scratch(uint32_t num_threads, uint32_t search_l, uint32_t indexing_l,
                                                      uint32_t r, uint32_t maxc, size_t dim)
{
    for (uint32_t i = 0; i < num_threads; i++)
    {
        auto scratch = new InMemQueryScratch<T>(search_l, indexing_l, r, maxc, dim, _data_store->get_aligned_dim(),
                                                _data_store->get_alignment_factor(), _pq_dist);
        _query_scratch.push(scratch);
    }
}

template <typename T, typename TagT, typename LabelT> size_t Index<T, TagT, LabelT>::save_tags(std::string tags_file)
{
    if (!_enable_tags)
    {
        diskann::cout << "Not saving tags as they are not enabled." << std::endl;
        return 0;
    }

    size_t tag_bytes_written;
    TagT *tag_data = new TagT[_nd + _num_frozen_pts];
    for (uint32_t i = 0; i < _nd; i++)
    {
        TagT tag;
        if (_location_to_tag.try_get(i, tag))
        {
            tag_data[i] = tag;
        }
        else
        {
            // catering to future when tagT can be any type.
            std::memset((char *)&tag_data[i], 0, sizeof(TagT));
        }
    }
    if (_num_frozen_pts > 0)
    {
        std::memset((char *)&tag_data[_start], 0, sizeof(TagT) * _num_frozen_pts);
    }
    try
    {
        tag_bytes_written = save_bin<TagT>(tags_file, tag_data, _nd + _num_frozen_pts, 1);
    }
    catch (std::system_error &e)
    {
        throw FileException(tags_file, e, __FUNCSIG__, __FILE__, __LINE__);
    }
    delete[] tag_data;
    return tag_bytes_written;
}

template <typename T, typename TagT, typename LabelT> size_t Index<T, TagT, LabelT>::save_data(std::string data_file)
{
    // Note: at this point, either _nd == _max_points or any frozen points have
    // been temporarily moved to _nd, so _nd + _num_frozen_pts is the valid
    // location limit.
    return _data_store->save(data_file, (location_t)(_nd + _num_frozen_pts));
}

// save the graph index on a file as an adjacency list. For each point,
// first store the number of neighbors, and then the neighbor list (each as
// 4 byte uint32_t)
template <typename T, typename TagT, typename LabelT> size_t Index<T, TagT, LabelT>::save_graph(std::string graph_file)
{
    return _graph_store->store(graph_file, _nd + _num_frozen_pts, _num_frozen_pts, _start);
}

template <typename T, typename TagT, typename LabelT>
size_t Index<T, TagT, LabelT>::save_delete_list(const std::string &filename)
{
    if (_delete_set->size() == 0)
    {
        return 0;
    }
    std::unique_ptr<uint32_t[]> delete_list = std::make_unique<uint32_t[]>(_delete_set->size());
    uint32_t i = 0;
    for (auto &del : *_delete_set)
    {
        delete_list[i++] = del;
    }
    return save_bin<uint32_t>(filename, delete_list.get(), _delete_set->size(), 1);
}

template <typename T, typename TagT, typename LabelT>
void Index<T, TagT, LabelT>::save(const char *filename, bool compact_before_save)
{
    diskann::Timer timer;

    std::unique_lock<std::shared_timed_mutex> ul(_update_lock);
    std::unique_lock<std::shared_timed_mutex> cl(_consolidate_lock);
    std::unique_lock<std::shared_timed_mutex> tl(_tag_lock);
    std::unique_lock<std::shared_timed_mutex> dl(_delete_lock);

    if (compact_before_save)
    {
        compact_data();
        compact_frozen_point();
    }
    else
    {
        if (!_data_compacted)
        {
            throw ANNException("Index save for non-compacted index is not yet implemented", -1, __FUNCSIG__, __FILE__,
                               __LINE__);
        }
    }

    if (!_save_as_one_file)
    {
        if (_filtered_index)
        {
            if (_label_to_start_id.size() > 0)
            {
                std::ofstream medoid_writer(std::string(filename) + "_labels_to_medoids.txt");
                if (medoid_writer.fail())
                {
                    throw diskann::ANNException(std::string("Failed to open file ") + filename, -1);
                }
                for (auto iter : _label_to_start_id)
                {
                    medoid_writer << iter.first << ", " << iter.second << std::endl;
                }
                medoid_writer.close();
            }

            if (_use_universal_label)
            {
                std::ofstream universal_label_writer(std::string(filename) + "_universal_label.txt");
                assert(universal_label_writer.is_open());
                universal_label_writer << _universal_label << std::endl;
                universal_label_writer.close();
            }

            if (_location_to_labels.size() > 0)
            {
                std::ofstream label_writer(std::string(filename) + "_labels.txt");
                assert(label_writer.is_open());
                for (uint32_t i = 0; i < _nd + _num_frozen_pts; i++)
                {
                    for (uint32_t j = 0; j + 1 < _location_to_labels[i].size(); j++)
                    {
                        label_writer << _location_to_labels[i][j] << ",";
                    }
                    if (_location_to_labels[i].size() != 0)
                        label_writer << _location_to_labels[i][_location_to_labels[i].size() - 1];

                    label_writer << std::endl;
                }
                label_writer.close();

                // write compacted raw_labels if data hence _location_to_labels was also compacted
                if (compact_before_save && _dynamic_index)
                {
                    _label_map = load_label_map(std::string(filename) + "_labels_map.txt");
                    std::unordered_map<LabelT, std::string> mapped_to_raw_labels;
                    // invert label map
                    for (const auto &[key, value] : _label_map)
                    {
                        mapped_to_raw_labels.insert({value, key});
                    }

                    // write updated labels
                    std::ofstream raw_label_writer(std::string(filename) + "_raw_labels.txt");
                    assert(raw_label_writer.is_open());
                    for (uint32_t i = 0; i < _nd + _num_frozen_pts; i++)
                    {
                        for (uint32_t j = 0; j + 1 < _location_to_labels[i].size(); j++)
                        {
                            raw_label_writer << mapped_to_raw_labels[_location_to_labels[i][j]] << ",";
                        }
                        if (_location_to_labels[i].size() != 0)
                            raw_label_writer
                                << mapped_to_raw_labels[_location_to_labels[i][_location_to_labels[i].size() - 1]];

                        raw_label_writer << std::endl;
                    }
                    raw_label_writer.close();
                }
            }
        }

        std::string graph_file = std::string(filename);
        std::string tags_file = std::string(filename) + ".tags";
        std::string data_file = std::string(filename) + ".data";
        std::string delete_list_file = std::string(filename) + ".del";

        // Because the save_* functions use append mode, ensure that
        // the files are deleted before save. Ideally, we should check
        // the error code for delete_file, but will ignore now because
        // delete should succeed if save will succeed.
        delete_file(graph_file);
        save_graph(graph_file);
        delete_file(data_file);
        save_data(data_file);
        delete_file(tags_file);
        save_tags(tags_file);
        delete_file(delete_list_file);
        save_delete_list(delete_list_file);
    }
    else
    {
        diskann::cout << "Save index in a single file currently not supported. "
                         "Not saving the index."
                      << std::endl;
    }

    // If frozen points were temporarily compacted to _nd, move back to
    // _max_points.
    reposition_frozen_point_to_end();

    diskann::cout << "Time taken for save: " << timer.elapsed() / 1000000.0 << "s." << std::endl;
}

#ifdef EXEC_ENV_OLS
template <typename T, typename TagT, typename LabelT>
size_t Index<T, TagT, LabelT>::load_tags(AlignedFileReader &reader)
{
#else
template <typename T, typename TagT, typename LabelT>
size_t Index<T, TagT, LabelT>::load_tags(const std::string tag_filename)
{
    if (_enable_tags && !file_exists(tag_filename))
    {
        diskann::cerr << "Tag file " << tag_filename << " does not exist!" << std::endl;
        throw diskann::ANNException("Tag file " + tag_filename + " does not exist!", -1, __FUNCSIG__, __FILE__,
                                    __LINE__);
    }
#endif
    if (!_enable_tags)
    {
        diskann::cout << "Tags not loaded as tags not enabled." << std::endl;
        return 0;
    }

    size_t file_dim, file_num_points;
    TagT *tag_data;
#ifdef EXEC_ENV_OLS
    load_bin<TagT>(reader, tag_data, file_num_points, file_dim);
#else
    load_bin<TagT>(std::string(tag_filename), tag_data, file_num_points, file_dim);
#endif

    if (file_dim != 1)
    {
        std::stringstream stream;
        stream << "ERROR: Found " << file_dim << " dimensions for tags,"
               << "but tag file must have 1 dimension." << std::endl;
        diskann::cerr << stream.str() << std::endl;
        delete[] tag_data;
        throw diskann::ANNException(stream.str(), -1, __FUNCSIG__, __FILE__, __LINE__);
    }

    const size_t num_data_points = file_num_points - _num_frozen_pts;
    _location_to_tag.reserve(num_data_points);
    _tag_to_location.reserve(num_data_points);
    for (uint32_t i = 0; i < (uint32_t)num_data_points; i++)
    {
        TagT tag = *(tag_data + i);
        if (_delete_set->find(i) == _delete_set->end())
        {
            _location_to_tag.set(i, tag);
            _tag_to_location[tag] = i;
        }
    }
    diskann::cout << "Tags loaded." << std::endl;
    delete[] tag_data;
    return file_num_points;
}

template <typename T, typename TagT, typename LabelT>
#ifdef EXEC_ENV_OLS
size_t Index<T, TagT, LabelT>::load_data(AlignedFileReader &reader)
{
#else
size_t Index<T, TagT, LabelT>::load_data(std::string filename)
{
#endif
    size_t file_dim, file_num_points;
#ifdef EXEC_ENV_OLS
    diskann::get_bin_metadata(reader, file_num_points, file_dim);
#else
    if (!file_exists(filename))
    {
        std::stringstream stream;
        stream << "ERROR: data file " << filename << " does not exist." << std::endl;
        diskann::cerr << stream.str() << std::endl;
        throw diskann::ANNException(stream.str(), -1, __FUNCSIG__, __FILE__, __LINE__);
    }
    diskann::get_bin_metadata(filename, file_num_points, file_dim);
#endif

    // since we are loading a new dataset, _empty_slots must be cleared
    _empty_slots.clear();

    if (file_dim != _dim)
    {
        std::stringstream stream;
        stream << "ERROR: Driver requests loading " << _dim << " dimension,"
               << "but file has " << file_dim << " dimension." << std::endl;
        diskann::cerr << stream.str() << std::endl;
        throw diskann::ANNException(stream.str(), -1, __FUNCSIG__, __FILE__, __LINE__);
    }

    if (file_num_points > _max_points + _num_frozen_pts)
    {
        // update and tag lock acquired in load() before calling load_data
        resize(file_num_points - _num_frozen_pts);
    }

#ifdef EXEC_ENV_OLS
    // REFACTOR TODO: Must figure out how to support aligned reader in a clean
    // manner.
    copy_aligned_data_from_file<T>(reader, _data, file_num_points, file_dim, _data_store->get_aligned_dim());
#else
    _data_store->load(filename); // offset == 0.
#endif
    return file_num_points;
}

#ifdef EXEC_ENV_OLS
template <typename T, typename TagT, typename LabelT>
size_t Index<T, TagT, LabelT>::load_delete_set(AlignedFileReader &reader)
{
#else
template <typename T, typename TagT, typename LabelT>
size_t Index<T, TagT, LabelT>::load_delete_set(const std::string &filename)
{
#endif
    std::unique_ptr<uint32_t[]> delete_list;
    size_t npts, ndim;

#ifdef EXEC_ENV_OLS
    diskann::load_bin<uint32_t>(reader, delete_list, npts, ndim);
#else
    diskann::load_bin<uint32_t>(filename, delete_list, npts, ndim);
#endif
    assert(ndim == 1);
    for (uint32_t i = 0; i < npts; i++)
    {
        _delete_set->insert(delete_list[i]);
    }
    return npts;
}

// load the index from file and update the max_degree, cur (navigating
// node loc), and _final_graph (adjacency list)
template <typename T, typename TagT, typename LabelT>
#ifdef EXEC_ENV_OLS
void Index<T, TagT, LabelT>::load(AlignedFileReader &reader, uint32_t num_threads, uint32_t search_l)
{
#else
void Index<T, TagT, LabelT>::load(const char *filename, uint32_t num_threads, uint32_t search_l)
{
#endif
    std::unique_lock<std::shared_timed_mutex> ul(_update_lock);
    std::unique_lock<std::shared_timed_mutex> cl(_consolidate_lock);
    std::unique_lock<std::shared_timed_mutex> tl(_tag_lock);
    std::unique_lock<std::shared_timed_mutex> dl(_delete_lock);

    _has_built = true;

    size_t tags_file_num_pts = 0, graph_num_pts = 0, data_file_num_pts = 0, label_num_pts = 0;
#ifndef EXEC_ENV_OLS
    std::string mem_index_file(filename);
    std::string labels_file = mem_index_file + "_labels.txt";
    std::string labels_to_medoids = mem_index_file + "_labels_to_medoids.txt";
    std::string labels_map_file = mem_index_file + "_labels_map.txt";
#endif
    if (!_save_as_one_file)
    {
        // For DLVS Store, we will not support saving the index in multiple
        // files.
#ifndef EXEC_ENV_OLS
        std::string data_file = std::string(filename) + ".data";
        std::string tags_file = std::string(filename) + ".tags";
        std::string delete_set_file = std::string(filename) + ".del";
        std::string graph_file = std::string(filename);
        data_file_num_pts = load_data(data_file);
        if (file_exists(delete_set_file))
        {
            load_delete_set(delete_set_file);
        }
        if (_enable_tags)
        {
            tags_file_num_pts = load_tags(tags_file);
        }
        graph_num_pts = load_graph(graph_file, data_file_num_pts);
#endif
    }
    else
    {
        diskann::cout << "Single index file saving/loading support not yet "
                         "enabled. Not loading the index."
                      << std::endl;
        return;
    }

    if (data_file_num_pts != graph_num_pts || (data_file_num_pts != tags_file_num_pts && _enable_tags))
    {
        std::stringstream stream;
        stream << "ERROR: When loading index, loaded " << data_file_num_pts << " points from datafile, "
               << graph_num_pts << " from graph, and " << tags_file_num_pts
               << " tags, with num_frozen_pts being set to " << _num_frozen_pts << " in constructor." << std::endl;
        diskann::cerr << stream.str() << std::endl;
        throw diskann::ANNException(stream.str(), -1, __FUNCSIG__, __FILE__, __LINE__);
    }
#ifndef EXEC_ENV_OLS
    if (file_exists(labels_file))
    {
        _label_map = load_label_map(labels_map_file);
        parse_label_file(labels_file, label_num_pts);
        assert(label_num_pts == data_file_num_pts - _num_frozen_pts);
        if (file_exists(labels_to_medoids))
        {
            std::ifstream medoid_stream(labels_to_medoids);
            std::string line, token;
            uint32_t line_cnt = 0;

            _label_to_start_id.clear();

            while (std::getline(medoid_stream, line))
            {
                std::istringstream iss(line);
                uint32_t cnt = 0;
                uint32_t medoid = 0;
                LabelT label;
                while (std::getline(iss, token, ','))
                {
                    token.erase(std::remove(token.begin(), token.end(), '\n'), token.end());
                    token.erase(std::remove(token.begin(), token.end(), '\r'), token.end());
                    LabelT token_as_num = (LabelT)std::stoul(token);
                    if (cnt == 0)
                        label = token_as_num;
                    else
                        medoid = token_as_num;
                    cnt++;
                }
                _label_to_start_id[label] = medoid;
                line_cnt++;
            }

            _memory_in_bytes += (sizeof(LabelT) + sizeof(uint32_t)) * _label_to_medoid_id.size();
        }

        std::string universal_label_file(filename);
        universal_label_file += "_universal_label.txt";
        if (file_exists(universal_label_file))
        {
            std::ifstream universal_label_reader(universal_label_file);
            universal_label_reader >> _universal_label;
            _use_universal_label = true;
            universal_label_reader.close();
        }
    }
#endif
    _nd = data_file_num_pts - _num_frozen_pts;
    _empty_slots.clear();
    _empty_slots.reserve(_max_points);
    for (auto i = _nd; i < _max_points; i++)
    {
        _empty_slots.insert((uint32_t)i);
    }

    reposition_frozen_point_to_end();
    diskann::cout << "Num frozen points:" << _num_frozen_pts << " _nd: " << _nd << " _start: " << _start
                  << " size(_location_to_tag): " << _location_to_tag.size()
                  << " size(_tag_to_location):" << _tag_to_location.size() << " Max points: " << _max_points
                  << std::endl;

    // For incremental index, _query_scratch is initialized in the constructor.
    // For the bulk index, the params required to initialize _query_scratch
    // are known only at load time, hence this check and the call to
    // initialize_q_s().
    if (_query_scratch.size() == 0)
    {
        initialize_query_scratch(num_threads, search_l, search_l, (uint32_t)_graph_store->get_max_range_of_graph(),
                                 _indexingMaxC, _dim);
    }
}

#ifndef EXEC_ENV_OLS
template <typename T, typename TagT, typename LabelT>
size_t Index<T, TagT, LabelT>::get_graph_num_frozen_points(const std::string &graph_file)
{
    size_t expected_file_size;
    uint32_t max_observed_degree, start;
    size_t file_frozen_pts;

    std::ifstream in;
    in.exceptions(std::ios::badbit | std::ios::failbit);

    in.open(graph_file, std::ios::binary);
    in.read((char *)&expected_file_size, sizeof(size_t));
    in.read((char *)&max_observed_degree, sizeof(uint32_t));
    in.read((char *)&start, sizeof(uint32_t));
    in.read((char *)&file_frozen_pts, sizeof(size_t));

    return file_frozen_pts;
}
#endif

#ifdef EXEC_ENV_OLS
template <typename T, typename TagT, typename LabelT>
size_t Index<T, TagT, LabelT>::load_graph(AlignedFileReader &reader, size_t expected_num_points)
{
#else

template <typename T, typename TagT, typename LabelT>
size_t Index<T, TagT, LabelT>::load_graph(std::string filename, size_t expected_num_points)
{
#endif
<<<<<<< HEAD
    size_t expected_file_size;
    size_t file_frozen_pts;

#ifdef EXEC_ENV_OLS
    int header_size = 2 * sizeof(size_t) + 2 * sizeof(uint32_t);
    std::unique_ptr<char[]> header = std::make_unique<char[]>(header_size);
    read_array(reader, header.get(), header_size);

    expected_file_size = *((size_t *)header.get());
    _max_observed_degree = *((uint32_t *)(header.get() + sizeof(size_t)));
    _start = *((uint32_t *)(header.get() + sizeof(size_t) + sizeof(uint32_t)));
    file_frozen_pts = *((size_t *)(header.get() + sizeof(size_t) + sizeof(uint32_t) + sizeof(uint32_t)));
#else

    size_t file_offset = 0; // will need this for single file format support
    std::ifstream in;
    in.exceptions(std::ios::badbit | std::ios::failbit);
    in.open(filename, std::ios::binary);
    in.seekg(file_offset, in.beg);
    in.read((char *)&expected_file_size, sizeof(size_t));
    in.read((char *)&_max_observed_degree, sizeof(uint32_t));
    in.read((char *)&_start, sizeof(uint32_t));
    in.read((char *)&file_frozen_pts, sizeof(size_t));
    size_t vamana_metadata_size = sizeof(size_t) + sizeof(uint32_t) + sizeof(uint32_t) + sizeof(size_t);

#endif
    diskann::cout << "From graph header, expected_file_size: " << expected_file_size
                  << ", _max_observed_degree: " << _max_observed_degree << ", _start: " << _start
                  << ", file_frozen_pts: " << file_frozen_pts << std::endl;

    if (file_frozen_pts != _num_frozen_pts)
    {
        std::stringstream stream;
        if (file_frozen_pts == 1)
        {
            stream << "ERROR: When loading index, detected dynamic index, but "
                      "constructor asks for static index. Exitting."
                   << std::endl;
        }
        else
        {
            stream << "ERROR: When loading index, detected static index, but "
                      "constructor asks for dynamic index. Exitting."
                   << std::endl;
        }
        diskann::cerr << stream.str() << std::endl;
        throw diskann::ANNException(stream.str(), -1, __FUNCSIG__, __FILE__, __LINE__);
    }

#ifdef EXEC_ENV_OLS
    diskann::cout << "Loading vamana graph from reader..." << std::flush;
#else
    diskann::cout << "Loading vamana graph " << filename << "..." << std::flush;
#endif

    const size_t expected_max_points = expected_num_points - file_frozen_pts;

    // If user provides more points than max_points
    // resize the _final_graph to the larger size.
    if (_max_points < expected_max_points)
    {
        diskann::cout << "Number of points in data: " << expected_max_points
                      << " is greater than max_points: " << _max_points
                      << " Setting max points to: " << expected_max_points << std::endl;
        _final_graph.resize(expected_max_points + _num_frozen_pts);
        _max_points = expected_max_points;
    }
#ifdef EXEC_ENV_OLS
    uint32_t nodes_read = 0;
    size_t cc = 0;
    size_t graph_offset = header_size;
    while (nodes_read < expected_num_points)
    {
        uint32_t k;
        read_value(reader, k, graph_offset);
        graph_offset += sizeof(uint32_t);
        std::vector<uint32_t> tmp(k);
        tmp.reserve(k);
        read_array(reader, tmp.data(), k, graph_offset);
        graph_offset += k * sizeof(uint32_t);
        cc += k;
        _final_graph[nodes_read].swap(tmp);
        nodes_read++;
        if (nodes_read % 1000000 == 0)
        {
            diskann::cout << "." << std::flush;
        }
        if (k > _max_range_of_loaded_graph)
        {
            _max_range_of_loaded_graph = k;
        }
    }
#else
    size_t bytes_read = vamana_metadata_size;
    size_t cc = 0;
    uint32_t nodes_read = 0;
    while (bytes_read != expected_file_size)
    {
        uint32_t k;
        in.read((char *)&k, sizeof(uint32_t));

        if (k == 0)
        {
            diskann::cerr << "ERROR: Point found with no out-neighbors, point#" << nodes_read << std::endl;
        }

        cc += k;
        ++nodes_read;
        std::vector<uint32_t> tmp(k);
        tmp.reserve(k);
        in.read((char *)tmp.data(), k * sizeof(uint32_t));
        _final_graph[nodes_read - 1].swap(tmp);
        bytes_read += sizeof(uint32_t) * ((size_t)k + 1);
        if (nodes_read % 10000000 == 0)
            diskann::cout << "." << std::flush;
        if (k > _max_range_of_loaded_graph)
        {
            _max_range_of_loaded_graph = k;
        }
    }
#endif

    _memory_in_bytes += cc * sizeof(uint32_t);
    diskann::cout << "done. Index has " << nodes_read << " nodes and " << cc << " out-edges, _start is set to "
                  << _start << std::endl;
    return nodes_read;
=======
    auto res = _graph_store->load(filename, expected_num_points);
    _start = std::get<1>(res);
    _num_frozen_pts = std::get<2>(res);
    return std::get<0>(res);
>>>>>>> a5334dd8
}

template <typename T, typename TagT, typename LabelT>
int Index<T, TagT, LabelT>::_get_vector_by_tag(TagType &tag, DataType &vec)
{
    try
    {
        TagT tag_val = std::any_cast<TagT>(tag);
        T *vec_val = std::any_cast<T *>(vec);
        return this->get_vector_by_tag(tag_val, vec_val);
    }
    catch (const std::bad_any_cast &e)
    {
        throw ANNException("Error: bad any cast while performing _get_vector_by_tags() " + std::string(e.what()), -1);
    }
    catch (const std::exception &e)
    {
        throw ANNException("Error: " + std::string(e.what()), -1);
    }
}

template <typename T, typename TagT, typename LabelT> int Index<T, TagT, LabelT>::get_vector_by_tag(TagT &tag, T *vec)
{
    std::shared_lock<std::shared_timed_mutex> lock(_tag_lock);
    if (_tag_to_location.find(tag) == _tag_to_location.end())
    {
        diskann::cout << "Tag " << tag << " does not exist" << std::endl;
        return -1;
    }

    location_t location = _tag_to_location[tag];
    _data_store->get_vector(location, vec);

    return 0;
}

template <typename T, typename TagT, typename LabelT> uint32_t Index<T, TagT, LabelT>::calculate_entry_point()
{
    //  TODO: need to compute medoid with PQ data too, for now sample at random
    if (_pq_dist)
    {
        size_t r = (size_t)rand() * (size_t)RAND_MAX + (size_t)rand();
        return (uint32_t)(r % (size_t)_nd);
    }

    // TODO: This function does not support multi-threaded calculation of medoid.
    // Must revisit if perf is a concern.
    return _data_store->calculate_medoid();
}

template <typename T, typename TagT, typename LabelT> std::vector<uint32_t> Index<T, TagT, LabelT>::get_init_ids()
{
    std::vector<uint32_t> init_ids;
    init_ids.reserve(1 + _num_frozen_pts);

    init_ids.emplace_back(_start);

    for (uint32_t frozen = (uint32_t)_max_points; frozen < _max_points + _num_frozen_pts; frozen++)
    {
        if (frozen != _start)
        {
            init_ids.emplace_back(frozen);
        }
    }

    return init_ids;
}

// Find common filter between a node's labels and a given set of labels, while
// taking into account universal label
template <typename T, typename TagT, typename LabelT>
bool Index<T, TagT, LabelT>::detect_common_filters(uint32_t point_id, bool search_invocation,
                                                   const std::vector<LabelT> &incoming_labels)
{
    auto &curr_node_labels = _location_to_labels[point_id];
    std::vector<LabelT> common_filters;
    std::set_intersection(incoming_labels.begin(), incoming_labels.end(), curr_node_labels.begin(),
                          curr_node_labels.end(), std::back_inserter(common_filters));
    if (common_filters.size() > 0)
    {
        // This is to reduce the repetitive calls. If common_filters size is > 0 ,
        // we dont need to check further for universal label
        return true;
    }
    if (_use_universal_label)
    {
        if (!search_invocation)
        {
            if (std::find(incoming_labels.begin(), incoming_labels.end(), _universal_label) != incoming_labels.end() ||
                std::find(curr_node_labels.begin(), curr_node_labels.end(), _universal_label) != curr_node_labels.end())
                common_filters.push_back(_universal_label);
        }
        else
        {
            if (std::find(curr_node_labels.begin(), curr_node_labels.end(), _universal_label) != curr_node_labels.end())
                common_filters.push_back(_universal_label);
        }
    }
    return (common_filters.size() > 0);
}

template <typename T, typename TagT, typename LabelT>
std::pair<uint32_t, uint32_t> Index<T, TagT, LabelT>::iterate_to_fixed_point(
    const T *query, const uint32_t Lsize, const std::vector<uint32_t> &init_ids, InMemQueryScratch<T> *scratch,
<<<<<<< HEAD
    bool use_filter, const std::vector<LabelT> &filter_label, bool search_invocation,
    IndexSearchContext<LabelT> *context)
=======
    bool use_filter, const std::vector<LabelT> &filter_labels, bool search_invocation)
>>>>>>> a5334dd8
{
    if (context != nullptr && context->CheckTimeout())
    {
        return std::make_pair(0, 0);
    }
    std::vector<Neighbor> &expanded_nodes = scratch->pool();
    NeighborPriorityQueue &best_L_nodes = scratch->best_l_nodes();
    best_L_nodes.reserve(Lsize);
    tsl::robin_set<uint32_t> &inserted_into_pool_rs = scratch->inserted_into_pool_rs();
    boost::dynamic_bitset<> &inserted_into_pool_bs = scratch->inserted_into_pool_bs();
    std::vector<uint32_t> &id_scratch = scratch->id_scratch();
    std::vector<float> &dist_scratch = scratch->dist_scratch();
    assert(id_scratch.size() == 0);

    T *aligned_query = scratch->aligned_query();

    float *query_float = nullptr;
    float *query_rotated = nullptr;
    float *pq_dists = nullptr;
    uint8_t *pq_coord_scratch = nullptr;
    // Intialize PQ related scratch to use PQ based distances
    if (_pq_dist)
    {
        // Get scratch spaces
        PQScratch<T> *pq_query_scratch = scratch->pq_scratch();
        query_float = pq_query_scratch->aligned_query_float;
        query_rotated = pq_query_scratch->rotated_query;
        pq_dists = pq_query_scratch->aligned_pqtable_dist_scratch;

        // Copy query vector to float and then to "rotated" query
        for (size_t d = 0; d < _dim; d++)
        {
            query_float[d] = (float)aligned_query[d];
        }
        pq_query_scratch->set(_dim, aligned_query);

        // center the query and rotate if we have a rotation matrix
        _pq_table.preprocess_query(query_rotated);
        _pq_table.populate_chunk_distances(query_rotated, pq_dists);

        pq_coord_scratch = pq_query_scratch->aligned_pq_coord_scratch;
        if (context != nullptr && context->CheckTimeout())
        {
            return std::make_pair(0, 0);
        }
    }

    if (expanded_nodes.size() > 0 || id_scratch.size() > 0)
    {
        throw ANNException("ERROR: Clear scratch space before passing.", -1, __FUNCSIG__, __FILE__, __LINE__);
    }

    // Decide whether to use bitset or robin set to mark visited nodes
    auto total_num_points = _max_points + _num_frozen_pts;
    bool fast_iterate = total_num_points <= MAX_POINTS_FOR_USING_BITSET;

    if (fast_iterate)
    {
        if (inserted_into_pool_bs.size() < total_num_points)
        {
            // hopefully using 2X will reduce the number of allocations.
            auto resize_size =
                2 * total_num_points > MAX_POINTS_FOR_USING_BITSET ? MAX_POINTS_FOR_USING_BITSET : 2 * total_num_points;
            inserted_into_pool_bs.resize(resize_size);
        }
    }

    // Lambda to determine if a node has been visited
    auto is_not_visited = [this, fast_iterate, &inserted_into_pool_bs, &inserted_into_pool_rs](const uint32_t id) {
        return fast_iterate ? inserted_into_pool_bs[id] == 0
                            : inserted_into_pool_rs.find(id) == inserted_into_pool_rs.end();
    };

    // Lambda to batch compute query<-> node distances in PQ space
    auto compute_dists = [this, pq_coord_scratch, pq_dists](const std::vector<uint32_t> &ids,
                                                            std::vector<float> &dists_out) {
        diskann::aggregate_coords(ids, this->_pq_data, this->_num_pq_chunks, pq_coord_scratch);
        diskann::pq_dist_lookup(pq_coord_scratch, ids.size(), this->_num_pq_chunks, pq_dists, dists_out);
    };

    // Initialize the candidate pool with starting points
    for (auto id : init_ids)
    {
        if (id >= _max_points + _num_frozen_pts)
        {
            diskann::cerr << "Out of range loc found as an edge : " << id << std::endl;
            throw diskann::ANNException(std::string("Wrong loc") + std::to_string(id), -1, __FUNCSIG__, __FILE__,
                                        __LINE__);
        }

        if (use_filter)
        {
            if (!detect_common_filters(id, search_invocation, filter_labels))
                continue;
        }

        if (is_not_visited(id))
        {
            if (fast_iterate)
            {
                inserted_into_pool_bs[id] = 1;
            }
            else
            {
                inserted_into_pool_rs.insert(id);
            }

            float distance;
            if (_pq_dist)
            {
                pq_dist_lookup(pq_coord_scratch, 1, this->_num_pq_chunks, pq_dists, &distance);
            }
            else
            {
                distance = _data_store->get_distance(aligned_query, id);
            }
            Neighbor nn = Neighbor(id, distance);
            best_L_nodes.insert(nn);
        }
    }

    if (context != nullptr && context->CheckTimeout())
    {
        return std::make_pair(0, 0);
    }

    uint32_t hops = 0;
    uint32_t cmps = 0;

    while (best_L_nodes.has_unexpanded_node())
    {
        auto nbr = best_L_nodes.closest_unexpanded();
        auto n = nbr.id;

        // Add node to expanded nodes to create pool for prune later
        if (!search_invocation)
        {
            if (!use_filter)
            {
                expanded_nodes.emplace_back(nbr);
            }
            else
            { // in filter based indexing, the same point might invoke
                // multiple iterate_to_fixed_points, so need to be careful
                // not to add the same item to pool multiple times.
                if (std::find(expanded_nodes.begin(), expanded_nodes.end(), nbr) == expanded_nodes.end())
                {
                    expanded_nodes.emplace_back(nbr);
                }
            }
        }

        // Find which of the nodes in des have not been visited before
        id_scratch.clear();
        dist_scratch.clear();
        {
            if (_dynamic_index)
                _locks[n].lock();
            for (auto id : _graph_store->get_neighbours(n))
            {
                assert(id < _max_points + _num_frozen_pts);

                if (use_filter)
                {
                    // NOTE: NEED TO CHECK IF THIS CORRECT WITH NEW LOCKS.
                    if (!detect_common_filters(id, search_invocation, filter_labels))
                        continue;
                }

                if (is_not_visited(id))
                {
                    id_scratch.push_back(id);
                }
            }
            if (_dynamic_index)
                _locks[n].unlock();
        }

        // Mark nodes visited
        for (auto id : id_scratch)
        {
            if (fast_iterate)
            {
                inserted_into_pool_bs[id] = 1;
            }
            else
            {
                inserted_into_pool_rs.insert(id);
            }
        }

        // Compute distances to unvisited nodes in the expansion
        if (_pq_dist)
        {
            assert(dist_scratch.capacity() >= id_scratch.size());
            compute_dists(id_scratch, dist_scratch);
        }
        else
        {
            assert(dist_scratch.size() == 0);
            for (size_t m = 0; m < id_scratch.size(); ++m)
            {
                uint32_t id = id_scratch[m];

                if (m + 1 < id_scratch.size())
                {
                    auto nextn = id_scratch[m + 1];
                    _data_store->prefetch_vector(nextn);
                }

                dist_scratch.push_back(_data_store->get_distance(aligned_query, id));
            }
        }
        cmps += (uint32_t)id_scratch.size();

        // Insert <id, dist> pairs into the pool of candidates
        for (size_t m = 0; m < id_scratch.size(); ++m)
        {
            best_L_nodes.insert(Neighbor(id_scratch[m], dist_scratch[m]));
        }

        if (context != nullptr && context->CheckTimeout())
        {
            return std::make_pair(hops, cmps);
        }
    }

    if (context != nullptr && context->CheckTimeout())
    {
        return std::make_pair(hops, cmps);
    }

    if (context != nullptr)
    {
        context->GetStats().n_hops = hops;
        context->GetStats().n_cmps = cmps;
    }

    return std::make_pair(hops, cmps);
}

template <typename T, typename TagT, typename LabelT>
void Index<T, TagT, LabelT>::search_for_point_and_prune(int location, uint32_t Lindex,
                                                        std::vector<uint32_t> &pruned_list,
                                                        InMemQueryScratch<T> *scratch, bool use_filter,
                                                        uint32_t filteredLindex)
{
    const std::vector<uint32_t> init_ids = get_init_ids();
    const std::vector<LabelT> unused_filter_label;

    if (!use_filter)
    {
        _data_store->get_vector(location, scratch->aligned_query());
        iterate_to_fixed_point(scratch->aligned_query(), Lindex, init_ids, scratch, false, unused_filter_label, false);
    }
    else
    {
        std::shared_lock<std::shared_timed_mutex> tl(_tag_lock, std::defer_lock);
        if (_dynamic_index)
            tl.lock();
        std::vector<uint32_t> filter_specific_start_nodes;
        for (auto &x : _location_to_labels[location])
            filter_specific_start_nodes.emplace_back(_label_to_start_id[x]);

        if (_dynamic_index)
            tl.unlock();

        _data_store->get_vector(location, scratch->aligned_query());
        iterate_to_fixed_point(scratch->aligned_query(), filteredLindex, filter_specific_start_nodes, scratch, true,
                               _location_to_labels[location], false);

        // combine candidate pools obtained with filter and unfiltered criteria.
        std::set<Neighbor> best_candidate_pool;
        for (auto filtered_neighbor : scratch->pool())
        {
            best_candidate_pool.insert(filtered_neighbor);
        }

        // clear scratch for finding unfiltered candidates
        scratch->clear();

        _data_store->get_vector(location, scratch->aligned_query());
        iterate_to_fixed_point(scratch->aligned_query(), Lindex, init_ids, scratch, false, unused_filter_label, false);

        for (auto unfiltered_neighbour : scratch->pool())
        {
            // insert if this neighbour is not already in best_candidate_pool
            if (best_candidate_pool.find(unfiltered_neighbour) == best_candidate_pool.end())
            {
                best_candidate_pool.insert(unfiltered_neighbour);
            }
        }

        scratch->pool().clear();
        std::copy(best_candidate_pool.begin(), best_candidate_pool.end(), std::back_inserter(scratch->pool()));
    }

    auto &pool = scratch->pool();

    for (uint32_t i = 0; i < pool.size(); i++)
    {
        if (pool[i].id == (uint32_t)location)
        {
            pool.erase(pool.begin() + i);
            i--;
        }
    }

    if (pruned_list.size() > 0)
    {
        throw diskann::ANNException("ERROR: non-empty pruned_list passed", -1, __FUNCSIG__, __FILE__, __LINE__);
    }

    prune_neighbors(location, pool, pruned_list, scratch);

    assert(!pruned_list.empty());
    assert(_graph_store->get_total_points() == _max_points + _num_frozen_pts);
}

template <typename T, typename TagT, typename LabelT>
void Index<T, TagT, LabelT>::occlude_list(const uint32_t location, std::vector<Neighbor> &pool, const float alpha,
                                          const uint32_t degree, const uint32_t maxc, std::vector<uint32_t> &result,
                                          InMemQueryScratch<T> *scratch,
                                          const tsl::robin_set<uint32_t> *const delete_set_ptr)
{
    if (pool.size() == 0)
        return;

    // Truncate pool at maxc and initialize scratch spaces
    assert(std::is_sorted(pool.begin(), pool.end()));
    assert(result.size() == 0);
    if (pool.size() > maxc)
        pool.resize(maxc);
    std::vector<float> &occlude_factor = scratch->occlude_factor();
    // occlude_list can be called with the same scratch more than once by
    // search_for_point_and_add_link through inter_insert.
    occlude_factor.clear();
    // Initialize occlude_factor to pool.size() many 0.0f values for correctness
    occlude_factor.insert(occlude_factor.end(), pool.size(), 0.0f);

    float cur_alpha = 1;
    while (cur_alpha <= alpha && result.size() < degree)
    {
        // used for MIPS, where we store a value of eps in cur_alpha to
        // denote pruned out entries which we can skip in later rounds.
        float eps = cur_alpha + 0.01f;

        for (auto iter = pool.begin(); result.size() < degree && iter != pool.end(); ++iter)
        {
            if (occlude_factor[iter - pool.begin()] > cur_alpha)
            {
                continue;
            }
            // Set the entry to float::max so that is not considered again
            occlude_factor[iter - pool.begin()] = std::numeric_limits<float>::max();
            // Add the entry to the result if its not been deleted, and doesn't
            // add a self loop
            if (delete_set_ptr == nullptr || delete_set_ptr->find(iter->id) == delete_set_ptr->end())
            {
                if (iter->id != location)
                {
                    result.push_back(iter->id);
                }
            }

            // Update occlude factor for points from iter+1 to pool.end()
            for (auto iter2 = iter + 1; iter2 != pool.end(); iter2++)
            {
                auto t = iter2 - pool.begin();
                if (occlude_factor[t] > alpha)
                    continue;

                bool prune_allowed = true;
                if (_filtered_index)
                {
                    uint32_t a = iter->id;
                    uint32_t b = iter2->id;
                    if (_location_to_labels.size() < b || _location_to_labels.size() < a)
                        continue;
                    for (auto &x : _location_to_labels[b])
                    {
                        if (std::find(_location_to_labels[a].begin(), _location_to_labels[a].end(), x) ==
                            _location_to_labels[a].end())
                        {
                            prune_allowed = false;
                        }
                        if (!prune_allowed)
                            break;
                    }
                }
                if (!prune_allowed)
                    continue;

                float djk = _data_store->get_distance(iter2->id, iter->id);
                if (_dist_metric == diskann::Metric::L2 || _dist_metric == diskann::Metric::COSINE)
                {
                    occlude_factor[t] = (djk == 0) ? std::numeric_limits<float>::max()
                                                   : std::max(occlude_factor[t], iter2->distance / djk);
                }
                else if (_dist_metric == diskann::Metric::INNER_PRODUCT)
                {
                    // Improvization for flipping max and min dist for MIPS
                    float x = -iter2->distance;
                    float y = -djk;
                    if (y > cur_alpha * x)
                    {
                        occlude_factor[t] = std::max(occlude_factor[t], eps);
                    }
                }
            }
        }
        cur_alpha *= 1.2f;
    }
}

template <typename T, typename TagT, typename LabelT>
void Index<T, TagT, LabelT>::prune_neighbors(const uint32_t location, std::vector<Neighbor> &pool,
                                             std::vector<uint32_t> &pruned_list, InMemQueryScratch<T> *scratch)
{
    prune_neighbors(location, pool, _indexingRange, _indexingMaxC, _indexingAlpha, pruned_list, scratch);
}

template <typename T, typename TagT, typename LabelT>
void Index<T, TagT, LabelT>::prune_neighbors(const uint32_t location, std::vector<Neighbor> &pool, const uint32_t range,
                                             const uint32_t max_candidate_size, const float alpha,
                                             std::vector<uint32_t> &pruned_list, InMemQueryScratch<T> *scratch)
{
    if (pool.size() == 0)
    {
        // if the pool is empty, behave like a noop
        pruned_list.clear();
        return;
    }

    // If using _pq_build, over-write the PQ distances with actual distances
    if (_pq_dist)
    {
        for (auto &ngh : pool)
            ngh.distance = _data_store->get_distance(ngh.id, location);
    }

    // sort the pool based on distance to query and prune it with occlude_list
    std::sort(pool.begin(), pool.end());
    pruned_list.clear();
    pruned_list.reserve(range);

    occlude_list(location, pool, alpha, range, max_candidate_size, pruned_list, scratch);
    assert(pruned_list.size() <= range);

    if (_saturate_graph && alpha > 1)
    {
        for (const auto &node : pool)
        {
            if (pruned_list.size() >= range)
                break;
            if ((std::find(pruned_list.begin(), pruned_list.end(), node.id) == pruned_list.end()) &&
                node.id != location)
                pruned_list.push_back(node.id);
        }
    }
}

template <typename T, typename TagT, typename LabelT>
void Index<T, TagT, LabelT>::inter_insert(uint32_t n, std::vector<uint32_t> &pruned_list, const uint32_t range,
                                          InMemQueryScratch<T> *scratch)
{
    const auto &src_pool = pruned_list;

    assert(!src_pool.empty());

    for (auto des : src_pool)
    {
        // des.loc is the loc of the neighbors of n
        assert(des < _max_points + _num_frozen_pts);
        // des_pool contains the neighbors of the neighbors of n
        std::vector<uint32_t> copy_of_neighbors;
        bool prune_needed = false;
        {
            LockGuard guard(_locks[des]);
            auto &des_pool = _graph_store->get_neighbours(des);
            if (std::find(des_pool.begin(), des_pool.end(), n) == des_pool.end())
            {
                if (des_pool.size() < (uint64_t)(defaults::GRAPH_SLACK_FACTOR * range))
                {
                    // des_pool.emplace_back(n);
                    _graph_store->add_neighbour(des, n);
                    prune_needed = false;
                }
                else
                {
                    copy_of_neighbors.reserve(des_pool.size() + 1);
                    copy_of_neighbors = des_pool;
                    copy_of_neighbors.push_back(n);
                    prune_needed = true;
                }
            }
        } // des lock is released by this point

        if (prune_needed)
        {
            tsl::robin_set<uint32_t> dummy_visited(0);
            std::vector<Neighbor> dummy_pool(0);

            size_t reserveSize = (size_t)(std::ceil(1.05 * defaults::GRAPH_SLACK_FACTOR * range));
            dummy_visited.reserve(reserveSize);
            dummy_pool.reserve(reserveSize);

            for (auto cur_nbr : copy_of_neighbors)
            {
                if (dummy_visited.find(cur_nbr) == dummy_visited.end() && cur_nbr != des)
                {
                    float dist = _data_store->get_distance(des, cur_nbr);
                    dummy_pool.emplace_back(Neighbor(cur_nbr, dist));
                    dummy_visited.insert(cur_nbr);
                }
            }
            std::vector<uint32_t> new_out_neighbors;
            prune_neighbors(des, dummy_pool, new_out_neighbors, scratch);
            {
                LockGuard guard(_locks[des]);

                _graph_store->set_neighbours(des, new_out_neighbors);
            }
        }
    }
}

template <typename T, typename TagT, typename LabelT>
void Index<T, TagT, LabelT>::inter_insert(uint32_t n, std::vector<uint32_t> &pruned_list, InMemQueryScratch<T> *scratch)
{
    inter_insert(n, pruned_list, _indexingRange, scratch);
}

template <typename T, typename TagT, typename LabelT> void Index<T, TagT, LabelT>::link()
{
    uint32_t num_threads = _indexingThreads;
    if (num_threads != 0)
        omp_set_num_threads(num_threads);

    /* visit_order is a vector that is initialized to the entire graph */
    std::vector<uint32_t> visit_order;
    std::vector<diskann::Neighbor> pool, tmp;
    tsl::robin_set<uint32_t> visited;
    visit_order.reserve(_nd + _num_frozen_pts);
    for (uint32_t i = 0; i < (uint32_t)_nd; i++)
    {
        visit_order.emplace_back(i);
    }

    // If there are any frozen points, add them all.
    for (uint32_t frozen = (uint32_t)_max_points; frozen < _max_points + _num_frozen_pts; frozen++)
    {
        visit_order.emplace_back(frozen);
    }

    // if there are frozen points, the first such one is set to be the _start
    if (_num_frozen_pts > 0)
        _start = (uint32_t)_max_points;
    else
        _start = calculate_entry_point();

    diskann::Timer link_timer;

#pragma omp parallel for schedule(dynamic, 2048)
    for (int64_t node_ctr = 0; node_ctr < (int64_t)(visit_order.size()); node_ctr++)
    {
        auto node = visit_order[node_ctr];

        // Find and add appropriate graph edges
        ScratchStoreManager<InMemQueryScratch<T>> manager(_query_scratch);
        auto scratch = manager.scratch_space();
        std::vector<uint32_t> pruned_list;
        if (_filtered_index)
        {
            search_for_point_and_prune(node, _indexingQueueSize, pruned_list, scratch, true, _filterIndexingQueueSize);
        }
        else
        {
            search_for_point_and_prune(node, _indexingQueueSize, pruned_list, scratch);
        }
        assert(pruned_list.size() > 0);

        {
            LockGuard guard(_locks[node]);

            _graph_store->set_neighbours(node, pruned_list);
            assert(_graph_store->get_neighbours((location_t)node).size() <= _indexingRange);
        }

        inter_insert(node, pruned_list, scratch);

        if (node_ctr % 100000 == 0)
        {
            diskann::cout << "\r" << (100.0 * node_ctr) / (visit_order.size()) << "% of index build completed."
                          << std::flush;
        }
    }

    if (_nd > 0)
    {
        diskann::cout << "Starting final cleanup.." << std::flush;
    }
#pragma omp parallel for schedule(dynamic, 2048)
    for (int64_t node_ctr = 0; node_ctr < (int64_t)(visit_order.size()); node_ctr++)
    {
        auto node = visit_order[node_ctr];
        if (_graph_store->get_neighbours((location_t)node).size() > _indexingRange)
        {
            ScratchStoreManager<InMemQueryScratch<T>> manager(_query_scratch);
            auto scratch = manager.scratch_space();

            tsl::robin_set<uint32_t> dummy_visited(0);
            std::vector<Neighbor> dummy_pool(0);
            std::vector<uint32_t> new_out_neighbors;

            for (auto cur_nbr : _graph_store->get_neighbours((location_t)node))
            {
                if (dummy_visited.find(cur_nbr) == dummy_visited.end() && cur_nbr != node)
                {
                    float dist = _data_store->get_distance(node, cur_nbr);
                    dummy_pool.emplace_back(Neighbor(cur_nbr, dist));
                    dummy_visited.insert(cur_nbr);
                }
            }
            prune_neighbors(node, dummy_pool, new_out_neighbors, scratch);

            _graph_store->clear_neighbours((location_t)node);
            _graph_store->set_neighbours((location_t)node, new_out_neighbors);
        }
    }
    if (_nd > 0)
    {
        diskann::cout << "done. Link time: " << ((double)link_timer.elapsed() / (double)1000000) << "s" << std::endl;
    }
}

template <typename T, typename TagT, typename LabelT>
void Index<T, TagT, LabelT>::prune_all_neighbors(const uint32_t max_degree, const uint32_t max_occlusion_size,
                                                 const float alpha)
{
    const uint32_t range = max_degree;
    const uint32_t maxc = max_occlusion_size;

    _filtered_index = true;

    diskann::Timer timer;
#pragma omp parallel for
    for (int64_t node = 0; node < (int64_t)(_max_points + _num_frozen_pts); node++)
    {
        if ((size_t)node < _nd || (size_t)node >= _max_points)
        {
            if (_graph_store->get_neighbours((location_t)node).size() > range)
            {
                tsl::robin_set<uint32_t> dummy_visited(0);
                std::vector<Neighbor> dummy_pool(0);
                std::vector<uint32_t> new_out_neighbors;

                ScratchStoreManager<InMemQueryScratch<T>> manager(_query_scratch);
                auto scratch = manager.scratch_space();

                for (auto cur_nbr : _graph_store->get_neighbours((location_t)node))
                {
                    if (dummy_visited.find(cur_nbr) == dummy_visited.end() && cur_nbr != node)
                    {
                        float dist = _data_store->get_distance((location_t)node, (location_t)cur_nbr);
                        dummy_pool.emplace_back(Neighbor(cur_nbr, dist));
                        dummy_visited.insert(cur_nbr);
                    }
                }

                prune_neighbors((uint32_t)node, dummy_pool, range, maxc, alpha, new_out_neighbors, scratch);
                _graph_store->clear_neighbours((location_t)node);
                _graph_store->set_neighbours((location_t)node, new_out_neighbors);
            }
        }
    }

    diskann::cout << "Prune time : " << timer.elapsed() / 1000 << "ms" << std::endl;
    size_t max = 0, min = 1 << 30, total = 0, cnt = 0;
    for (size_t i = 0; i < _max_points + _num_frozen_pts; i++)
    {
        if (i < _nd || i >= _max_points)
        {
            const std::vector<uint32_t> &pool = _graph_store->get_neighbours((location_t)i);
            max = (std::max)(max, pool.size());
            min = (std::min)(min, pool.size());
            total += pool.size();
            if (pool.size() < 2)
                cnt++;
        }
    }
    if (min > max)
        min = max;
    if (_nd > 0)
    {
        diskann::cout << "Index built with degree: max:" << max
                      << "  avg:" << (float)total / (float)(_nd + _num_frozen_pts) << "  min:" << min
                      << "  count(deg<2):" << cnt << std::endl;
    }
}

// REFACTOR
template <typename T, typename TagT, typename LabelT>
void Index<T, TagT, LabelT>::set_start_points(const T *data, size_t data_count)
{
    std::unique_lock<std::shared_timed_mutex> ul(_update_lock);
    std::unique_lock<std::shared_timed_mutex> tl(_tag_lock);
    if (_nd > 0)
        throw ANNException("Can not set starting point for a non-empty index", -1, __FUNCSIG__, __FILE__, __LINE__);

    if (data_count != _num_frozen_pts * _dim)
        throw ANNException("Invalid number of points", -1, __FUNCSIG__, __FILE__, __LINE__);

    //     memcpy(_data + _aligned_dim * _max_points, data, _aligned_dim *
    //     sizeof(T) * _num_frozen_pts);
    for (location_t i = 0; i < _num_frozen_pts; i++)
    {
        _data_store->set_vector((location_t)(i + _max_points), data + i * _dim);
    }
    _has_built = true;
    diskann::cout << "Index start points set: #" << _num_frozen_pts << std::endl;
}

template <typename T, typename TagT, typename LabelT>
void Index<T, TagT, LabelT>::_set_start_points_at_random(DataType radius, uint32_t random_seed)
{
    try
    {
        T radius_to_use = std::any_cast<T>(radius);
        this->set_start_points_at_random(radius_to_use, random_seed);
    }
    catch (const std::bad_any_cast &e)
    {
        throw ANNException(
            "Error: bad any cast while performing _set_start_points_at_random() " + std::string(e.what()), -1);
    }
    catch (const std::exception &e)
    {
        throw ANNException("Error: " + std::string(e.what()), -1);
    }
}

template <typename T, typename TagT, typename LabelT>
void Index<T, TagT, LabelT>::set_start_points_at_random(T radius, uint32_t random_seed)
{
    std::mt19937 gen{random_seed};
    std::normal_distribution<> d{0.0, 1.0};

    std::vector<T> points_data;
    points_data.reserve(_dim * _num_frozen_pts);
    std::vector<double> real_vec(_dim);

    for (size_t frozen_point = 0; frozen_point < _num_frozen_pts; frozen_point++)
    {
        double norm_sq = 0.0;
        for (size_t i = 0; i < _dim; ++i)
        {
            auto r = d(gen);
            real_vec[i] = r;
            norm_sq += r * r;
        }

        const double norm = std::sqrt(norm_sq);
        for (auto iter : real_vec)
            points_data.push_back(static_cast<T>(iter * radius / norm));
    }

    set_start_points(points_data.data(), points_data.size());
}

template <typename T, typename TagT, typename LabelT>
void Index<T, TagT, LabelT>::build_with_data_populated(const std::vector<TagT> &tags)
{
    diskann::cout << "Starting index build with " << _nd << " points... " << std::endl;

    if (_nd < 1)
        throw ANNException("Error: Trying to build an index with 0 points", -1, __FUNCSIG__, __FILE__, __LINE__);

    if (_enable_tags && tags.size() != _nd)
    {
        std::stringstream stream;
        stream << "ERROR: Driver requests loading " << _nd << " points from file,"
               << "but tags vector is of size " << tags.size() << "." << std::endl;
        diskann::cerr << stream.str() << std::endl;
        throw diskann::ANNException(stream.str(), -1, __FUNCSIG__, __FILE__, __LINE__);
    }
    if (_enable_tags)
    {
        for (size_t i = 0; i < tags.size(); ++i)
        {
            _tag_to_location[tags[i]] = (uint32_t)i;
            _location_to_tag.set(static_cast<uint32_t>(i), tags[i]);
        }
    }

    uint32_t index_R = _indexingRange;
    uint32_t num_threads_index = _indexingThreads;
    uint32_t index_L = _indexingQueueSize;
    uint32_t maxc = _indexingMaxC;

    if (_query_scratch.size() == 0)
    {
        initialize_query_scratch(5 + num_threads_index, index_L, index_L, index_R, maxc,
                                 _data_store->get_aligned_dim());
    }

    generate_frozen_point();
    link();

    size_t max = 0, min = SIZE_MAX, total = 0, cnt = 0;
    for (size_t i = 0; i < _nd; i++)
    {
        auto &pool = _graph_store->get_neighbours((location_t)i);
        max = std::max(max, pool.size());
        min = std::min(min, pool.size());
        total += pool.size();
        if (pool.size() < 2)
            cnt++;
    }
    diskann::cout << "Index built with degree: max:" << max << "  avg:" << (float)total / (float)(_nd + _num_frozen_pts)
                  << "  min:" << min << "  count(deg<2):" << cnt << std::endl;

    _has_built = true;
}
template <typename T, typename TagT, typename LabelT>
void Index<T, TagT, LabelT>::_build(const DataType &data, const size_t num_points_to_load, TagVector &tags)
{
    try
    {
        this->build(std::any_cast<const T *>(data), num_points_to_load, tags.get<const std::vector<TagT>>());
    }
    catch (const std::bad_any_cast &e)
    {
        throw ANNException("Error: bad any cast in while building index. " + std::string(e.what()), -1);
    }
    catch (const std::exception &e)
    {
        throw ANNException("Error" + std::string(e.what()), -1);
    }
}
template <typename T, typename TagT, typename LabelT>
void Index<T, TagT, LabelT>::build(const T *data, const size_t num_points_to_load, const std::vector<TagT> &tags)
{
    if (num_points_to_load == 0)
    {
        throw ANNException("Do not call build with 0 points", -1, __FUNCSIG__, __FILE__, __LINE__);
    }
    if (_pq_dist)
    {
        throw ANNException("ERROR: DO not use this build interface with PQ distance", -1, __FUNCSIG__, __FILE__,
                           __LINE__);
    }

    std::unique_lock<std::shared_timed_mutex> ul(_update_lock);

    {
        std::unique_lock<std::shared_timed_mutex> tl(_tag_lock);
        _nd = num_points_to_load;

        _data_store->populate_data(data, (location_t)num_points_to_load);
    }

    build_with_data_populated(tags);
}

template <typename T, typename TagT, typename LabelT>
void Index<T, TagT, LabelT>::build(const char *filename, const size_t num_points_to_load, const std::vector<TagT> &tags)
{
    // idealy this should call build_filtered_index based on params passed

    std::unique_lock<std::shared_timed_mutex> ul(_update_lock);

    // error checks
    if (num_points_to_load == 0)
        throw ANNException("Do not call build with 0 points", -1, __FUNCSIG__, __FILE__, __LINE__);

    if (!file_exists(filename))
    {
        std::stringstream stream;
        stream << "ERROR: Data file " << filename << " does not exist." << std::endl;
        diskann::cerr << stream.str() << std::endl;
        throw diskann::ANNException(stream.str(), -1, __FUNCSIG__, __FILE__, __LINE__);
    }

    size_t file_num_points, file_dim;
    if (filename == nullptr)
    {
        throw diskann::ANNException("Can not build with an empty file", -1, __FUNCSIG__, __FILE__, __LINE__);
    }

    diskann::get_bin_metadata(filename, file_num_points, file_dim);
    if (file_num_points > _max_points)
    {
        std::stringstream stream;
        stream << "ERROR: Driver requests loading " << num_points_to_load << " points and file has " << file_num_points
               << " points, but "
               << "index can support only " << _max_points << " points as specified in constructor." << std::endl;

        if (_pq_dist)
            aligned_free(_pq_data);
        throw diskann::ANNException(stream.str(), -1, __FUNCSIG__, __FILE__, __LINE__);
    }

    if (num_points_to_load > file_num_points)
    {
        std::stringstream stream;
        stream << "ERROR: Driver requests loading " << num_points_to_load << " points and file has only "
               << file_num_points << " points." << std::endl;

        if (_pq_dist)
            aligned_free(_pq_data);
        throw diskann::ANNException(stream.str(), -1, __FUNCSIG__, __FILE__, __LINE__);
    }

    if (file_dim != _dim)
    {
        std::stringstream stream;
        stream << "ERROR: Driver requests loading " << _dim << " dimension,"
               << "but file has " << file_dim << " dimension." << std::endl;
        diskann::cerr << stream.str() << std::endl;

        if (_pq_dist)
            aligned_free(_pq_data);
        throw diskann::ANNException(stream.str(), -1, __FUNCSIG__, __FILE__, __LINE__);
    }

    if (_pq_dist)
    {
        double p_val = std::min(1.0, ((double)MAX_PQ_TRAINING_SET_SIZE / (double)file_num_points));

        std::string suffix = _use_opq ? "_opq" : "_pq";
        suffix += std::to_string(_num_pq_chunks);
        auto pq_pivots_file = std::string(filename) + suffix + "_pivots.bin";
        auto pq_compressed_file = std::string(filename) + suffix + "_compressed.bin";
        generate_quantized_data<T>(std::string(filename), pq_pivots_file, pq_compressed_file, _dist_metric, p_val,
                                   _num_pq_chunks, _use_opq);

        copy_aligned_data_from_file<uint8_t>(pq_compressed_file.c_str(), _pq_data, file_num_points, _num_pq_chunks,
                                             _num_pq_chunks);
#ifdef EXEC_ENV_OLS
        throw ANNException("load_pq_centroid_bin should not be called when "
                           "EXEC_ENV_OLS is defined.",
                           -1, __FUNCSIG__, __FILE__, __LINE__);
#else
        _pq_table.load_pq_centroid_bin(pq_pivots_file.c_str(), _num_pq_chunks);
#endif
    }

    _data_store->populate_data(filename, 0U);
    diskann::cout << "Using only first " << num_points_to_load << " from file.. " << std::endl;

    {
        std::unique_lock<std::shared_timed_mutex> tl(_tag_lock);
        _nd = num_points_to_load;
    }
    build_with_data_populated(tags);
}

template <typename T, typename TagT, typename LabelT>
void Index<T, TagT, LabelT>::build(const char *filename, const size_t num_points_to_load, const char *tag_filename)
{
    std::vector<TagT> tags;

    if (_enable_tags)
    {
        std::unique_lock<std::shared_timed_mutex> tl(_tag_lock);
        if (tag_filename == nullptr)
        {
            throw ANNException("Tag filename is null, while _enable_tags is set", -1, __FUNCSIG__, __FILE__, __LINE__);
        }
        else
        {
            if (file_exists(tag_filename))
            {
                diskann::cout << "Loading tags from " << tag_filename << " for vamana index build" << std::endl;
                TagT *tag_data = nullptr;
                size_t npts, ndim;
                diskann::load_bin(tag_filename, tag_data, npts, ndim);
                if (npts < num_points_to_load)
                {
                    std::stringstream sstream;
                    sstream << "Loaded " << npts << " tags, insufficient to populate tags for " << num_points_to_load
                            << "  points to load";
                    throw diskann::ANNException(sstream.str(), -1, __FUNCSIG__, __FILE__, __LINE__);
                }
                for (size_t i = 0; i < num_points_to_load; i++)
                {
                    tags.push_back(tag_data[i]);
                }
                delete[] tag_data;
            }
            else
            {
                throw diskann::ANNException(std::string("Tag file") + tag_filename + " does not exist", -1, __FUNCSIG__,
                                            __FILE__, __LINE__);
            }
        }
    }
    build(filename, num_points_to_load, tags);
}

template <typename T, typename TagT, typename LabelT>
void Index<T, TagT, LabelT>::build(const std::string &data_file, const size_t num_points_to_load,
                                   IndexFilterParams &filter_params)
{
    size_t points_to_load = num_points_to_load == 0 ? _max_points : num_points_to_load;

    auto s = std::chrono::high_resolution_clock::now();
    if (filter_params.label_file == "")
    {
        this->build(data_file.c_str(), points_to_load);
    }
    else
    {
        // TODO: this should ideally happen in save()
        std::string labels_file_to_use = filter_params.save_path_prefix + "_label_formatted.txt";
        std::string mem_labels_int_map_file = filter_params.save_path_prefix + "_labels_map.txt";
        convert_labels_string_to_int(filter_params.label_file, labels_file_to_use, mem_labels_int_map_file,
                                     filter_params.universal_label);
        if (filter_params.universal_label != "")
        {
            LabelT unv_label_as_num = 0;
            this->set_universal_label(unv_label_as_num);
        }
        this->build_filtered_index(data_file.c_str(), labels_file_to_use, points_to_load);
    }
    std::chrono::duration<double> diff = std::chrono::high_resolution_clock::now() - s;
    std::cout << "Indexing time: " << diff.count() << "\n";
}

template <typename T, typename TagT, typename LabelT>
std::unordered_map<std::string, LabelT> Index<T, TagT, LabelT>::load_label_map(const std::string &labels_map_file)
{
    std::unordered_map<std::string, LabelT> string_to_int_mp;
    std::ifstream map_reader(labels_map_file);
    std::string line, token;
    LabelT token_as_num;
    std::string label_str;
    while (std::getline(map_reader, line))
    {
        std::istringstream iss(line);
        getline(iss, token, '\t');
        label_str = token;
        getline(iss, token, '\t');
        token_as_num = (LabelT)std::stoul(token);
        string_to_int_mp[label_str] = token_as_num;
    }
    return string_to_int_mp;
}

template <typename T, typename TagT, typename LabelT>
LabelT Index<T, TagT, LabelT>::get_converted_label(const std::string &raw_label)
{
    if (_label_map.find(raw_label) != _label_map.end())
    {
        return _label_map[raw_label];
    }
    if (_use_universal_label)
    {
        return _universal_label;
    }
    std::stringstream stream;
    stream << "Unable to find label in the Label Map";
    diskann::cerr << stream.str() << std::endl;
    throw diskann::ANNException(stream.str(), -1, __FUNCSIG__, __FILE__, __LINE__);
}

template <typename T, typename TagT, typename LabelT>
void Index<T, TagT, LabelT>::parse_label_file(const std::string &label_file, size_t &num_points)
{
    // Format of Label txt file: filters with comma separators

    std::ifstream infile(label_file);
    if (infile.fail())
    {
        throw diskann::ANNException(std::string("Failed to open file ") + label_file, -1);
    }

    std::string line, token;
    uint32_t line_cnt = 0;

    while (std::getline(infile, line))
    {
        line_cnt++;
    }
    _location_to_labels.resize(line_cnt, std::vector<LabelT>());

    infile.clear();
    infile.seekg(0, std::ios::beg);
    line_cnt = 0;

    while (std::getline(infile, line))
    {
        std::istringstream iss(line);
        std::vector<LabelT> lbls(0);
        getline(iss, token, '\t');
        std::istringstream new_iss(token);
        while (getline(new_iss, token, ','))
        {
            token.erase(std::remove(token.begin(), token.end(), '\n'), token.end());
            token.erase(std::remove(token.begin(), token.end(), '\r'), token.end());
            LabelT token_as_num = (LabelT)std::stoul(token);
            lbls.push_back(token_as_num);
            _labels.insert(token_as_num);
        }

        std::sort(lbls.begin(), lbls.end());
        _location_to_labels[line_cnt] = lbls;
        line_cnt++;
    }
    num_points = (size_t)line_cnt;
    diskann::cout << "Identified " << _labels.size() << " distinct label(s)" << std::endl;
}

template <typename T, typename TagT, typename LabelT>
void Index<T, TagT, LabelT>::_set_universal_label(const LabelType universal_label)
{
    this->set_universal_label(std::any_cast<const LabelT>(universal_label));
}

template <typename T, typename TagT, typename LabelT>
void Index<T, TagT, LabelT>::set_universal_label(const LabelT &label)
{
    _use_universal_label = true;
    _universal_label = label;
}

template <typename T, typename TagT, typename LabelT>
void Index<T, TagT, LabelT>::build_filtered_index(const char *filename, const std::string &label_file,
                                                  const size_t num_points_to_load, const std::vector<TagT> &tags)
{
    _filtered_index = true;
    _label_to_start_id.clear();
    size_t num_points_labels = 0;

    parse_label_file(label_file,
                     num_points_labels); // determines medoid for each label and identifies
                                         // the points to label mapping

    std::unordered_map<LabelT, std::vector<uint32_t>> label_to_points;

    for (uint32_t point_id = 0; point_id < num_points_to_load; point_id++)
    {
        for (auto label : _location_to_labels[point_id])
        {
            if (label != _universal_label)
            {
                label_to_points[label].emplace_back(point_id);
            }
            else
            {
                for (typename tsl::robin_set<LabelT>::size_type lbl = 0; lbl < _labels.size(); lbl++)
                {
                    auto itr = _labels.begin();
                    std::advance(itr, lbl);
                    auto &x = *itr;
                    label_to_points[x].emplace_back(point_id);
                }
            }
        }
    }

    uint32_t num_cands = 25;
    for (auto itr = _labels.begin(); itr != _labels.end(); itr++)
    {
        uint32_t best_medoid_count = std::numeric_limits<uint32_t>::max();
        auto &curr_label = *itr;
        uint32_t best_medoid;
        auto labeled_points = label_to_points[curr_label];
        for (uint32_t cnd = 0; cnd < num_cands; cnd++)
        {
            uint32_t cur_cnd = labeled_points[rand() % labeled_points.size()];
            uint32_t cur_cnt = std::numeric_limits<uint32_t>::max();
            if (_medoid_counts.find(cur_cnd) == _medoid_counts.end())
            {
                _medoid_counts[cur_cnd] = 0;
                cur_cnt = 0;
            }
            else
            {
                cur_cnt = _medoid_counts[cur_cnd];
            }
            if (cur_cnt < best_medoid_count)
            {
                best_medoid_count = cur_cnt;
                best_medoid = cur_cnd;
            }
        }
        _label_to_start_id[curr_label] = best_medoid;
        _medoid_counts[best_medoid]++;
    }

    this->build(filename, num_points_to_load, tags);
}

template <typename T, typename TagT, typename LabelT>
std::pair<uint32_t, uint32_t> Index<T, TagT, LabelT>::_search(const DataType &query, const size_t K, const uint32_t L,
                                                              std::any &indices, float *distances)
{
    try
    {
        auto typed_query = std::any_cast<const T *>(query);
        if (typeid(uint32_t *) == indices.type())
        {
            auto u32_ptr = std::any_cast<uint32_t *>(indices);
            return this->search(typed_query, K, L, u32_ptr, distances);
        }
        else if (typeid(uint64_t *) == indices.type())
        {
            auto u64_ptr = std::any_cast<uint64_t *>(indices);
            return this->search(typed_query, K, L, u64_ptr, distances);
        }
        else
        {
            throw ANNException("Error: indices type can only be uint64_t or uint32_t.", -1);
        }
    }
    catch (const std::bad_any_cast &e)
    {
        throw ANNException("Error: bad any cast while searching. " + std::string(e.what()), -1);
    }
    catch (const std::exception &e)
    {
        throw ANNException("Error: " + std::string(e.what()), -1);
    }
}

template <typename T, typename TagT, typename LabelT>
template <typename IdType>
std::pair<uint32_t, uint32_t> Index<T, TagT, LabelT>::search(const T *query, const size_t K, const uint32_t L,
                                                             IdType *indices, float *distances)
{
    IndexSearchContext<LabelT> context;
    return search(query, K, L, indices, distances, context);
}

template <typename T, typename TagT, typename LabelT>
template <typename IdType>
std::pair<uint32_t, uint32_t> Index<T, TagT, LabelT>::search(const T *query, const size_t K, const uint32_t L,
                                                             IdType *indices, float *distances,
                                                             IndexSearchContext<LabelT> &context)
{
    if (context.UseFilter())
    {
        return search_with_filters(query, K, L, indices, distances, context);
    }

    if (K > (uint64_t)L)
    {
        throw ANNException("Set L to a value of at least K", -1, __FUNCSIG__, __FILE__, __LINE__);
    }

    Timer timer;
    ScratchStoreManager<InMemQueryScratch<T>> manager(_query_scratch);
    auto scratch = manager.scratch_space();
    context.GetStats().scratch_us = (float)timer.elapsed();

    if (L > scratch->get_L())
    {
        diskann::cout << "Attempting to expand query scratch_space. Was created "
                      << "with Lsize: " << scratch->get_L() << " but search L is: " << L << std::endl;
        scratch->resize_for_new_L(L);
        diskann::cout << "Resize completed. New scratch->L is " << scratch->get_L() << std::endl;
    }

    const std::vector<LabelT> unused_filter_label;
    const std::vector<uint32_t> init_ids = get_init_ids();

    std::shared_lock<std::shared_timed_mutex> lock(_update_lock);

<<<<<<< HEAD
    _distance->preprocess_query(query, _data_store->get_dims(), scratch->aligned_query());
    auto retval = iterate_to_fixed_point(scratch->aligned_query(), L, init_ids, scratch, false, unused_filter_label,
                                         true, &context);

    if (context.CheckTimeout())
    {
        return retval;
    }
=======
    _data_store->get_dist_fn()->preprocess_query(query, _data_store->get_dims(), scratch->aligned_query());

    auto retval =
        iterate_to_fixed_point(scratch->aligned_query(), L, init_ids, scratch, false, unused_filter_label, true);
>>>>>>> a5334dd8

    NeighborPriorityQueue &best_L_nodes = scratch->best_l_nodes();

    size_t pos = 0;
    for (size_t i = 0; i < best_L_nodes.size(); ++i)
    {
        if (best_L_nodes[i].id < _max_points)
        {
            // safe because Index uses uint32_t ids internally
            // and IDType will be uint32_t or uint64_t
            indices[pos] = (IdType)best_L_nodes[i].id;
            if (distances != nullptr)
            {
#ifdef EXEC_ENV_OLS
                // DLVS expects negative distances
                distances[pos] = best_L_nodes[i].distance;
#else
                distances[pos] = _dist_metric == diskann::Metric::INNER_PRODUCT ? -1 * best_L_nodes[i].distance
                                                                                : best_L_nodes[i].distance;
#endif
            }
            pos++;
        }
        if (pos == K)
            break;
    }

    if (pos < K)
    {
        context.SetState(State::Failure);
        diskann::cerr << "Found pos: " << pos << "fewer than K elements " << K << " for query" << std::endl;
    }
    else
    {
        context.SetState(State::Success);
    }

    return retval;
}

template <typename T, typename TagT, typename LabelT>
std::pair<uint32_t, uint32_t> Index<T, TagT, LabelT>::_search_with_filters(const DataType &query,
                                                                           const std::string &raw_label, const size_t K,
                                                                           const uint32_t L, std::any &indices,
                                                                           float *distances)
{
    auto converted_label = this->get_converted_label(raw_label);
    if (typeid(uint64_t *) == indices.type())
    {
        auto ptr = std::any_cast<uint64_t *>(indices);
        return this->search_with_filters(std::any_cast<T *>(query), converted_label, K, L, ptr, distances);
    }
    else if (typeid(uint32_t *) == indices.type())
    {
        auto ptr = std::any_cast<uint32_t *>(indices);
        return this->search_with_filters(std::any_cast<T *>(query), converted_label, K, L, ptr, distances);
    }
    else
    {
        throw ANNException("Error: Id type can only be uint64_t or uint32_t.", -1);
    }
}

template <typename T, typename TagT, typename LabelT>
template <typename IdType>
std::pair<uint32_t, uint32_t> Index<T, TagT, LabelT>::search_with_filters(const T *query, const LabelT &filter_label,
                                                                          const size_t K, const uint32_t L,
                                                                          IdType *indices, float *distances)
{
    IndexSearchContext<LabelT> context;
    context.SetLabel(filter_label, /*use_filter*/ true);
    return search_with_filters(query, K, L, indices, distances, context);
}

template <typename T, typename TagT, typename LabelT>
template <typename IdType>
std::pair<uint32_t, uint32_t> Index<T, TagT, LabelT>::search_with_filters(const T *query, const size_t K,
                                                                          const uint32_t L, IdType *indices,
                                                                          float *distances,
                                                                          IndexSearchContext<LabelT> &context)
{
    if (context.CheckTimeout())
    {
        return std::make_pair(0, 0);
    }
    if (K > (uint64_t)L)
    {
        throw ANNException("Set L to a value of at least K", -1, __FUNCSIG__, __FILE__, __LINE__);
    }

    ScratchStoreManager<InMemQueryScratch<T>> manager(_query_scratch);
    auto scratch = manager.scratch_space();
    if (context.CheckTimeout())
    {
        return std::make_pair(0, 0);
    }

    if (L > scratch->get_L())
    {
        diskann::cout << "Attempting to expand query scratch_space. Was created "
                      << "with Lsize: " << scratch->get_L() << " but search L is: " << L << std::endl;
        scratch->resize_for_new_L(L);
        diskann::cout << "Resize completed. New scratch->L is " << scratch->get_L() << std::endl;
    }

    std::vector<LabelT> filter_vec;
    std::vector<uint32_t> init_ids = get_init_ids();

    std::shared_lock<std::shared_timed_mutex> lock(_update_lock);
<<<<<<< HEAD
    auto filter_label = context.GetLabel();
    if (_label_to_medoid_id.find(filter_label) != _label_to_medoid_id.end())
=======
    std::shared_lock<std::shared_timed_mutex> tl(_tag_lock, std::defer_lock);
    if (_dynamic_index)
        tl.lock();

    if (_label_to_start_id.find(filter_label) != _label_to_start_id.end())
>>>>>>> a5334dd8
    {
        init_ids.emplace_back(_label_to_start_id[filter_label]);
    }
    else
    {
        diskann::cout << "No filtered medoid found. exitting "
                      << std::endl; // RKNOTE: If universal label found start there
        throw diskann::ANNException("No filtered medoid found. exitting ", -1);
    }
    if (_dynamic_index)
        tl.unlock();

    filter_vec.emplace_back(filter_label);

<<<<<<< HEAD
    if (context.CheckTimeout())
    {
        return std::make_pair(0, 0);
    }

    // REFACTOR
    // T *aligned_query = scratch->aligned_query();
    // memcpy(aligned_query, query, _dim * sizeof(T));
    _distance->preprocess_query(query, _data_store->get_dims(), scratch->aligned_query());
    auto retval =
        iterate_to_fixed_point(scratch->aligned_query(), L, init_ids, scratch, true, filter_vec, true, &context);
    if (context.CheckTimeout())
    {
        return retval;
    }
=======
    _data_store->get_dist_fn()->preprocess_query(query, _data_store->get_dims(), scratch->aligned_query());
    auto retval = iterate_to_fixed_point(scratch->aligned_query(), L, init_ids, scratch, true, filter_vec, true);
>>>>>>> a5334dd8

    auto best_L_nodes = scratch->best_l_nodes();

    size_t pos = 0;
    for (size_t i = 0; i < best_L_nodes.size(); ++i)
    {
        if (best_L_nodes[i].id < _max_points)
        {
            // safe because Index uses uint32_t ids internally
            // and IDType will be uint32_t or uint64_t
            if (_enable_tags)
            {
                TagT tag;
                if (_location_to_tag.try_get(best_L_nodes[i].id, tag))
                {
                    indices[pos] = (IdType)tag;
                }
                else
                {
                    continue;
                }
            }
            else
            {
                indices[pos] = (IdType)best_L_nodes[i].id;
            }

            if (distances != nullptr)
            {
#ifdef EXEC_ENV_OLS
                // DLVS expects negative distances
                distances[pos] = best_L_nodes[i].distance;
#else
                distances[pos] = _dist_metric == diskann::Metric::INNER_PRODUCT ? -1 * best_L_nodes[i].distance
                                                                                : best_L_nodes[i].distance;
#endif
            }
            pos++;
        }
        if (pos == K)
            break;
    }
    if (pos < K)
    {
        context.SetState(State::Failure);
        diskann::cerr << "Found fewer than K elements for query" << std::endl;
    }
    else
    {
        context.SetState(State::Success);
    }

    return retval;
}

template <typename T, typename TagT, typename LabelT>
size_t Index<T, TagT, LabelT>::_search_with_tags(const DataType &query, const uint64_t K, const uint32_t L,
                                                 const TagType &tags, float *distances, DataVector &res_vectors)
{
    try
    {
        return this->search_with_tags(std::any_cast<const T *>(query), K, L, std::any_cast<TagT *>(tags), distances,
                                      res_vectors.get<std::vector<T *>>());
    }
    catch (const std::bad_any_cast &e)
    {
        throw ANNException("Error: bad any cast while performing _search_with_tags() " + std::string(e.what()), -1);
    }
    catch (const std::exception &e)
    {
        throw ANNException("Error: " + std::string(e.what()), -1);
    }
}

template <typename T, typename TagT, typename LabelT>
size_t Index<T, TagT, LabelT>::search_with_tags(const T *query, const uint64_t K, const uint32_t L, TagT *tags,
                                                float *distances, std::vector<T *> &res_vectors)
{
    if (K > (uint64_t)L)
    {
        throw ANNException("Set L to a value of at least K", -1, __FUNCSIG__, __FILE__, __LINE__);
    }
    ScratchStoreManager<InMemQueryScratch<T>> manager(_query_scratch);
    auto scratch = manager.scratch_space();

    if (L > scratch->get_L())
    {
        diskann::cout << "Attempting to expand query scratch_space. Was created "
                      << "with Lsize: " << scratch->get_L() << " but search L is: " << L << std::endl;
        scratch->resize_for_new_L(L);
        diskann::cout << "Resize completed. New scratch->L is " << scratch->get_L() << std::endl;
    }

    std::shared_lock<std::shared_timed_mutex> ul(_update_lock);

    const std::vector<uint32_t> init_ids = get_init_ids();
    const std::vector<LabelT> unused_filter_label;

    //_distance->preprocess_query(query, _data_store->get_dims(),
    // scratch->aligned_query());
    _data_store->get_dist_fn()->preprocess_query(query, _data_store->get_dims(), scratch->aligned_query());
    iterate_to_fixed_point(scratch->aligned_query(), L, init_ids, scratch, false, unused_filter_label, true);

    NeighborPriorityQueue &best_L_nodes = scratch->best_l_nodes();
    assert(best_L_nodes.size() <= L);

    std::shared_lock<std::shared_timed_mutex> tl(_tag_lock);

    size_t pos = 0;
    for (size_t i = 0; i < best_L_nodes.size(); ++i)
    {
        auto node = best_L_nodes[i];

        TagT tag;
        if (_location_to_tag.try_get(node.id, tag))
        {
            tags[pos] = tag;

            if (res_vectors.size() > 0)
            {
                _data_store->get_vector(node.id, res_vectors[pos]);
            }

            if (distances != nullptr)
            {
#ifdef EXEC_ENV_OLS
                distances[pos] = node.distance; // DLVS expects negative distances
#else
                distances[pos] = _dist_metric == INNER_PRODUCT ? -1 * node.distance : node.distance;
#endif
            }
            pos++;
            // If res_vectors.size() < k, clip at the value.
            if (pos == K || pos == res_vectors.size())
                break;
        }
    }

    return pos;
}

template <typename T, typename TagT, typename LabelT> size_t Index<T, TagT, LabelT>::get_num_points()
{
    std::shared_lock<std::shared_timed_mutex> tl(_tag_lock);
    return _nd;
}

template <typename T, typename TagT, typename LabelT> size_t Index<T, TagT, LabelT>::get_max_points()
{
    std::shared_lock<std::shared_timed_mutex> tl(_tag_lock);
    return _max_points;
}

template <typename T, typename TagT, typename LabelT> uint64_t Index<T, TagT, LabelT>::get_memory_in_bytes()
{
    return _memory_in_bytes;
}

template <typename T, typename TagT, typename LabelT> void Index<T, TagT, LabelT>::generate_frozen_point()
{
    if (_num_frozen_pts == 0)
        return;

    if (_num_frozen_pts > 1)
    {
        throw ANNException("More than one frozen point not supported in generate_frozen_point", -1, __FUNCSIG__,
                           __FILE__, __LINE__);
    }

    if (_nd == 0)
    {
        throw ANNException("ERROR: Can not pick a frozen point since nd=0", -1, __FUNCSIG__, __FILE__, __LINE__);
    }
    size_t res = calculate_entry_point();

    if (_pq_dist)
    {
        // copy the PQ data corresponding to the point returned by
        // calculate_entry_point
        memcpy(_pq_data + _max_points * _num_pq_chunks, _pq_data + res * _num_pq_chunks,
               _num_pq_chunks * DIV_ROUND_UP(NUM_PQ_BITS, 8));
    }
    else
    {
        _data_store->copy_vectors((location_t)res, (location_t)_max_points, 1);
    }
    _frozen_pts_used++;
}

template <typename T, typename TagT, typename LabelT> int Index<T, TagT, LabelT>::enable_delete()
{
    assert(_enable_tags);

    if (!_enable_tags)
    {
        diskann::cerr << "Tags must be instantiated for deletions" << std::endl;
        return -2;
    }

    if (this->_deletes_enabled)
    {
        return 0;
    }

    std::unique_lock<std::shared_timed_mutex> ul(_update_lock);
    std::unique_lock<std::shared_timed_mutex> tl(_tag_lock);
    std::unique_lock<std::shared_timed_mutex> dl(_delete_lock);

    if (_data_compacted)
    {
        for (uint32_t slot = (uint32_t)_nd; slot < _max_points; ++slot)
        {
            _empty_slots.insert(slot);
        }
    }
    this->_deletes_enabled = true;
    return 0;
}

template <typename T, typename TagT, typename LabelT>
inline void Index<T, TagT, LabelT>::process_delete(const tsl::robin_set<uint32_t> &old_delete_set, size_t loc,
                                                   const uint32_t range, const uint32_t maxc, const float alpha,
                                                   InMemQueryScratch<T> *scratch)
{
    tsl::robin_set<uint32_t> &expanded_nodes_set = scratch->expanded_nodes_set();
    std::vector<Neighbor> &expanded_nghrs_vec = scratch->expanded_nodes_vec();

    // If this condition were not true, deadlock could result
    assert(old_delete_set.find((uint32_t)loc) == old_delete_set.end());

    std::vector<uint32_t> adj_list;
    {
        // Acquire and release lock[loc] before acquiring locks for neighbors
        std::unique_lock<non_recursive_mutex> adj_list_lock;
        if (_conc_consolidate)
            adj_list_lock = std::unique_lock<non_recursive_mutex>(_locks[loc]);
        adj_list = _graph_store->get_neighbours((location_t)loc);
    }

    bool modify = false;
    for (auto ngh : adj_list)
    {
        if (old_delete_set.find(ngh) == old_delete_set.end())
        {
            expanded_nodes_set.insert(ngh);
        }
        else
        {
            modify = true;

            std::unique_lock<non_recursive_mutex> ngh_lock;
            if (_conc_consolidate)
                ngh_lock = std::unique_lock<non_recursive_mutex>(_locks[ngh]);
            for (auto j : _graph_store->get_neighbours((location_t)ngh))
                if (j != loc && old_delete_set.find(j) == old_delete_set.end())
                    expanded_nodes_set.insert(j);
        }
    }

    if (modify)
    {
        if (expanded_nodes_set.size() <= range)
        {
            std::unique_lock<non_recursive_mutex> adj_list_lock(_locks[loc]);
            _graph_store->clear_neighbours((location_t)loc);
            for (auto &ngh : expanded_nodes_set)
                _graph_store->add_neighbour((location_t)loc, ngh);
        }
        else
        {
            // Create a pool of Neighbor candidates from the expanded_nodes_set
            expanded_nghrs_vec.reserve(expanded_nodes_set.size());
            for (auto &ngh : expanded_nodes_set)
            {
                expanded_nghrs_vec.emplace_back(ngh, _data_store->get_distance((location_t)loc, (location_t)ngh));
            }
            std::sort(expanded_nghrs_vec.begin(), expanded_nghrs_vec.end());
            std::vector<uint32_t> &occlude_list_output = scratch->occlude_list_output();
            occlude_list((uint32_t)loc, expanded_nghrs_vec, alpha, range, maxc, occlude_list_output, scratch,
                         &old_delete_set);
            std::unique_lock<non_recursive_mutex> adj_list_lock(_locks[loc]);
            _graph_store->set_neighbours((location_t)loc, occlude_list_output);
        }
    }
}

// Returns number of live points left after consolidation
template <typename T, typename TagT, typename LabelT>
consolidation_report Index<T, TagT, LabelT>::consolidate_deletes(const IndexWriteParameters &params)
{
    if (!_enable_tags)
        throw diskann::ANNException("Point tag array not instantiated", -1, __FUNCSIG__, __FILE__, __LINE__);

    {
        std::shared_lock<std::shared_timed_mutex> ul(_update_lock);
        std::shared_lock<std::shared_timed_mutex> tl(_tag_lock);
        std::shared_lock<std::shared_timed_mutex> dl(_delete_lock);
        if (_empty_slots.size() + _nd != _max_points)
        {
            std::string err = "#empty slots + nd != max points";
            diskann::cerr << err << std::endl;
            throw ANNException(err, -1, __FUNCSIG__, __FILE__, __LINE__);
        }

        if (_location_to_tag.size() + _delete_set->size() != _nd)
        {
            diskann::cerr << "Error: _location_to_tag.size (" << _location_to_tag.size() << ")  + _delete_set->size ("
                          << _delete_set->size() << ") != _nd(" << _nd << ") ";
            return consolidation_report(diskann::consolidation_report::status_code::INCONSISTENT_COUNT_ERROR, 0, 0, 0,
                                        0, 0, 0, 0);
        }

        if (_location_to_tag.size() != _tag_to_location.size())
        {
            throw diskann::ANNException("_location_to_tag and _tag_to_location not of same size", -1, __FUNCSIG__,
                                        __FILE__, __LINE__);
        }
    }

    std::unique_lock<std::shared_timed_mutex> update_lock(_update_lock, std::defer_lock);
    if (!_conc_consolidate)
        update_lock.lock();

    std::unique_lock<std::shared_timed_mutex> cl(_consolidate_lock, std::defer_lock);
    if (!cl.try_lock())
    {
        diskann::cerr << "Consildate delete function failed to acquire consolidate lock" << std::endl;
        return consolidation_report(diskann::consolidation_report::status_code::LOCK_FAIL, 0, 0, 0, 0, 0, 0, 0);
    }

    diskann::cout << "Starting consolidate_deletes... ";

    std::unique_ptr<tsl::robin_set<uint32_t>> old_delete_set(new tsl::robin_set<uint32_t>);
    {
        std::unique_lock<std::shared_timed_mutex> dl(_delete_lock);
        std::swap(_delete_set, old_delete_set);
    }

    if (old_delete_set->find(_start) != old_delete_set->end())
    {
        throw diskann::ANNException("ERROR: start node has been deleted", -1, __FUNCSIG__, __FILE__, __LINE__);
    }

    const uint32_t range = params.max_degree;
    const uint32_t maxc = params.max_occlusion_size;
    const float alpha = params.alpha;
    const uint32_t num_threads = params.num_threads == 0 ? omp_get_num_procs() : params.num_threads;

    uint32_t num_calls_to_process_delete = 0;
    diskann::Timer timer;
#pragma omp parallel for num_threads(num_threads) schedule(dynamic, 8192) reduction(+ : num_calls_to_process_delete)
    for (int64_t loc = 0; loc < (int64_t)_max_points; loc++)
    {
        if (old_delete_set->find((uint32_t)loc) == old_delete_set->end() && !_empty_slots.is_in_set((uint32_t)loc))
        {
            ScratchStoreManager<InMemQueryScratch<T>> manager(_query_scratch);
            auto scratch = manager.scratch_space();
            process_delete(*old_delete_set, loc, range, maxc, alpha, scratch);
            num_calls_to_process_delete += 1;
        }
    }
    for (int64_t loc = _max_points; loc < (int64_t)(_max_points + _num_frozen_pts); loc++)
    {
        ScratchStoreManager<InMemQueryScratch<T>> manager(_query_scratch);
        auto scratch = manager.scratch_space();
        process_delete(*old_delete_set, loc, range, maxc, alpha, scratch);
        num_calls_to_process_delete += 1;
    }

    std::unique_lock<std::shared_timed_mutex> tl(_tag_lock);
    size_t ret_nd = release_locations(*old_delete_set);
    size_t max_points = _max_points;
    size_t empty_slots_size = _empty_slots.size();

    std::shared_lock<std::shared_timed_mutex> dl(_delete_lock);
    size_t delete_set_size = _delete_set->size();
    size_t old_delete_set_size = old_delete_set->size();

    if (!_conc_consolidate)
    {
        update_lock.unlock();
    }

    double duration = timer.elapsed() / 1000000.0;
    diskann::cout << " done in " << duration << " seconds." << std::endl;
    return consolidation_report(diskann::consolidation_report::status_code::SUCCESS, ret_nd, max_points,
                                empty_slots_size, old_delete_set_size, delete_set_size, num_calls_to_process_delete,
                                duration);
}

template <typename T, typename TagT, typename LabelT> void Index<T, TagT, LabelT>::compact_frozen_point()
{
    if (_nd < _max_points && _num_frozen_pts > 0)
    {
        reposition_points((uint32_t)_max_points, (uint32_t)_nd, (uint32_t)_num_frozen_pts);
        _start = (uint32_t)_nd;

        if (_filtered_index && _dynamic_index)
        {
            //  update medoid id's as frozen points are treated as medoid
            for (auto &[label, medoid_id] : _label_to_start_id)
            {
                /*  if (label == _universal_label)
                      continue;*/
                _label_to_start_id[label] = (uint32_t)_nd + (medoid_id - (uint32_t)_max_points);
            }
        }
    }
}

// Should be called after acquiring _update_lock
template <typename T, typename TagT, typename LabelT> void Index<T, TagT, LabelT>::compact_data()
{
    if (!_dynamic_index)
        throw ANNException("Can not compact a non-dynamic index", -1, __FUNCSIG__, __FILE__, __LINE__);

    if (_data_compacted)
    {
        diskann::cerr << "Warning! Calling compact_data() when _data_compacted is true!" << std::endl;
        return;
    }

    if (_delete_set->size() > 0)
    {
        throw ANNException("Can not compact data when index has non-empty _delete_set of "
                           "size: " +
                               std::to_string(_delete_set->size()),
                           -1, __FUNCSIG__, __FILE__, __LINE__);
    }

    diskann::Timer timer;

    std::vector<uint32_t> new_location = std::vector<uint32_t>(_max_points + _num_frozen_pts, UINT32_MAX);

    uint32_t new_counter = 0;
    std::set<uint32_t> empty_locations;
    for (uint32_t old_location = 0; old_location < _max_points; old_location++)
    {
        if (_location_to_tag.contains(old_location))
        {
            new_location[old_location] = new_counter;
            new_counter++;
        }
        else
        {
            empty_locations.insert(old_location);
        }
    }
    for (uint32_t old_location = (uint32_t)_max_points; old_location < _max_points + _num_frozen_pts; old_location++)
    {
        new_location[old_location] = old_location;
    }

    // If start node is removed, throw an exception
    if (_start < _max_points && !_location_to_tag.contains(_start))
    {
        throw diskann::ANNException("ERROR: Start node deleted.", -1, __FUNCSIG__, __FILE__, __LINE__);
    }

    size_t num_dangling = 0;
    for (uint32_t old = 0; old < _max_points + _num_frozen_pts; ++old)
    {
        // compact _final_graph
        std::vector<uint32_t> new_adj_list;

        if ((new_location[old] < _max_points) // If point continues to exist
            || (old >= _max_points && old < _max_points + _num_frozen_pts))
        {
            new_adj_list.reserve(_graph_store->get_neighbours((location_t)old).size());
            for (auto ngh_iter : _graph_store->get_neighbours((location_t)old))
            {
                if (empty_locations.find(ngh_iter) != empty_locations.end())
                {
                    ++num_dangling;
                    diskann::cerr << "Error in compact_data(). _final_graph[" << old << "] has neighbor " << ngh_iter
                                  << " which is a location not associated with any tag." << std::endl;
                }
                else
                {
                    new_adj_list.push_back(new_location[ngh_iter]);
                }
            }
            //_graph_store->get_neighbours((location_t)old).swap(new_adj_list);
            _graph_store->set_neighbours((location_t)old, new_adj_list);

            // Move the data and adj list to the correct position
            if (new_location[old] != old)
            {
                assert(new_location[old] < old);
                _graph_store->swap_neighbours(new_location[old], (location_t)old);

                if (_filtered_index)
                {
                    _location_to_labels[new_location[old]].swap(_location_to_labels[old]);
                }

                _data_store->copy_vectors(old, new_location[old], 1);
            }
        }
        else
        {
            _graph_store->clear_neighbours((location_t)old);
        }
    }
    diskann::cerr << "#dangling references after data compaction: " << num_dangling << std::endl;

    _tag_to_location.clear();
    for (auto pos = _location_to_tag.find_first(); pos.is_valid(); pos = _location_to_tag.find_next(pos))
    {
        const auto tag = _location_to_tag.get(pos);
        _tag_to_location[tag] = new_location[pos._key];
    }
    _location_to_tag.clear();
    for (const auto &iter : _tag_to_location)
    {
        _location_to_tag.set(iter.second, iter.first);
    }
    // remove all cleared up old
    for (size_t old = _nd; old < _max_points; ++old)
    {
        _graph_store->clear_neighbours((location_t)old);
    }
    if (_filtered_index)
    {
        for (size_t old = _nd; old < _max_points; old++)
        {
            _location_to_labels[old].clear();
        }
    }

    _empty_slots.clear();
    // mark all slots after _nd as empty
    for (auto i = _nd; i < _max_points; i++)
    {
        _empty_slots.insert((uint32_t)i);
    }
    _data_compacted = true;
    diskann::cout << "Time taken for compact_data: " << timer.elapsed() / 1000000. << "s." << std::endl;
}

//
// Caller must hold unique _tag_lock and _delete_lock before calling this
//
template <typename T, typename TagT, typename LabelT> int Index<T, TagT, LabelT>::reserve_location()
{
    if (_nd >= _max_points)
    {
        return -1;
    }
    uint32_t location;
    if (_data_compacted && _empty_slots.is_empty())
    {
        // This code path is encountered when enable_delete hasn't been
        // called yet, so no points have been deleted and _empty_slots
        // hasn't been filled in. In that case, just keep assigning
        // consecutive locations.
        location = (uint32_t)_nd;
    }
    else
    {
        assert(_empty_slots.size() != 0);
        assert(_empty_slots.size() + _nd == _max_points);

        location = _empty_slots.pop_any();
        _delete_set->erase(location);
    }
    ++_nd;
    return location;
}

template <typename T, typename TagT, typename LabelT> size_t Index<T, TagT, LabelT>::release_location(int location)
{
    if (_empty_slots.is_in_set(location))
        throw ANNException("Trying to release location, but location already in empty slots", -1, __FUNCSIG__, __FILE__,
                           __LINE__);
    _empty_slots.insert(location);

    _nd--;
    return _nd;
}

template <typename T, typename TagT, typename LabelT>
size_t Index<T, TagT, LabelT>::release_locations(const tsl::robin_set<uint32_t> &locations)
{
    for (auto location : locations)
    {
        if (_empty_slots.is_in_set(location))
            throw ANNException("Trying to release location, but location "
                               "already in empty slots",
                               -1, __FUNCSIG__, __FILE__, __LINE__);
        _empty_slots.insert(location);

        _nd--;
    }

    if (_empty_slots.size() + _nd != _max_points)
        throw ANNException("#empty slots + nd != max points", -1, __FUNCSIG__, __FILE__, __LINE__);

    return _nd;
}

template <typename T, typename TagT, typename LabelT>
void Index<T, TagT, LabelT>::reposition_points(uint32_t old_location_start, uint32_t new_location_start,
                                               uint32_t num_locations)
{
    if (num_locations == 0 || old_location_start == new_location_start)
    {
        return;
    }

    // Update pointers to the moved nodes. Note: the computation is correct even
    // when new_location_start < old_location_start given the C++ uint32_t
    // integer arithmetic rules.
    const uint32_t location_delta = new_location_start - old_location_start;

    std::vector<location_t> updated_neighbours_location;
    for (uint32_t i = 0; i < _max_points + _num_frozen_pts; i++)
    {
        auto &i_neighbours = _graph_store->get_neighbours((location_t)i);
        std::vector<location_t> i_neighbours_copy(i_neighbours.begin(), i_neighbours.end());
        for (auto &loc : i_neighbours_copy)
        {
            if (loc >= old_location_start && loc < old_location_start + num_locations)
                loc += location_delta;
        }
        _graph_store->set_neighbours(i, i_neighbours_copy);
    }

    // The [start, end) interval which will contain obsolete points to be
    // cleared.
    uint32_t mem_clear_loc_start = old_location_start;
    uint32_t mem_clear_loc_end_limit = old_location_start + num_locations;

    // Move the adjacency lists. Make sure that overlapping ranges are handled
    // correctly.
    if (new_location_start < old_location_start)
    {
        // New location before the old location: copy the entries in order
        // to avoid modifying locations that are yet to be copied.
        for (uint32_t loc_offset = 0; loc_offset < num_locations; loc_offset++)
        {
            assert(_graph_store->get_neighbours(new_location_start + loc_offset).empty());
            _graph_store->swap_neighbours(new_location_start + loc_offset, old_location_start + loc_offset);
            if (_dynamic_index && _filtered_index)
            {
                _location_to_labels[new_location_start + loc_offset].swap(
                    _location_to_labels[old_location_start + loc_offset]);
            }
        }
        // If ranges are overlapping, make sure not to clear the newly copied
        // data.
        if (mem_clear_loc_start < new_location_start + num_locations)
        {
            // Clear only after the end of the new range.
            mem_clear_loc_start = new_location_start + num_locations;
        }
    }
    else
    {
        // Old location after the new location: copy from the end of the range
        // to avoid modifying locations that are yet to be copied.
        for (uint32_t loc_offset = num_locations; loc_offset > 0; loc_offset--)
        {
            assert(_graph_store->get_neighbours(new_location_start + loc_offset - 1u).empty());
            _graph_store->swap_neighbours(new_location_start + loc_offset - 1u, old_location_start + loc_offset - 1u);
            if (_dynamic_index && _filtered_index)
            {
                _location_to_labels[new_location_start + loc_offset - 1u].swap(
                    _location_to_labels[old_location_start + loc_offset - 1u]);
            }
        }

        // If ranges are overlapping, make sure not to clear the newly copied
        // data.
        if (mem_clear_loc_end_limit > new_location_start)
        {
            // Clear only up to the beginning of the new range.
            mem_clear_loc_end_limit = new_location_start;
        }
    }
    _data_store->move_vectors(old_location_start, new_location_start, num_locations);
}

template <typename T, typename TagT, typename LabelT> void Index<T, TagT, LabelT>::reposition_frozen_point_to_end()
{
    if (_num_frozen_pts == 0)
        return;

    if (_nd == _max_points)
    {
        diskann::cout << "Not repositioning frozen point as it is already at the end." << std::endl;
        return;
    }

    reposition_points((uint32_t)_nd, (uint32_t)_max_points, (uint32_t)_num_frozen_pts);
    _start = (uint32_t)_max_points;

    // update medoid id's as frozen points are treated as medoid
    if (_filtered_index && _dynamic_index)
    {
        for (auto &[label, medoid_id] : _label_to_start_id)
        {
            /*if (label == _universal_label)
                continue;*/
            _label_to_start_id[label] = (uint32_t)_max_points + (medoid_id - (uint32_t)_nd);
        }
    }
}

template <typename T, typename TagT, typename LabelT> void Index<T, TagT, LabelT>::resize(size_t new_max_points)
{
    const size_t new_internal_points = new_max_points + _num_frozen_pts;
    auto start = std::chrono::high_resolution_clock::now();
    assert(_empty_slots.size() == 0); // should not resize if there are empty slots.

    _data_store->resize((location_t)new_internal_points);
    _graph_store->resize_graph(new_internal_points);
    _locks = std::vector<non_recursive_mutex>(new_internal_points);

    if (_num_frozen_pts != 0)
    {
        reposition_points((uint32_t)_max_points, (uint32_t)new_max_points, (uint32_t)_num_frozen_pts);
        _start = (uint32_t)new_max_points;
    }

    _max_points = new_max_points;
    _empty_slots.reserve(_max_points);
    for (auto i = _nd; i < _max_points; i++)
    {
        _empty_slots.insert((uint32_t)i);
    }

    auto stop = std::chrono::high_resolution_clock::now();
    diskann::cout << "Resizing took: " << std::chrono::duration<double>(stop - start).count() << "s" << std::endl;
}

template <typename T, typename TagT, typename LabelT>
int Index<T, TagT, LabelT>::_insert_point(const DataType &point, const TagType tag)
{
    try
    {
        return this->insert_point(std::any_cast<const T *>(point), std::any_cast<const TagT>(tag));
    }
    catch (const std::bad_any_cast &anycast_e)
    {
        throw new ANNException("Error:Trying to insert invalid data type" + std::string(anycast_e.what()), -1);
    }
    catch (const std::exception &e)
    {
        throw new ANNException("Error:" + std::string(e.what()), -1);
    }
}

template <typename T, typename TagT, typename LabelT>
int Index<T, TagT, LabelT>::_insert_point(const DataType &point, const TagType tag, Labelvector &labels)
{
    try
    {
        return this->insert_point(std::any_cast<const T *>(point), std::any_cast<const TagT>(tag),
                                  labels.get<const std::vector<LabelT>>());
    }
    catch (const std::bad_any_cast &anycast_e)
    {
        throw new ANNException("Error:Trying to insert invalid data type" + std::string(anycast_e.what()), -1);
    }
    catch (const std::exception &e)
    {
        throw new ANNException("Error:" + std::string(e.what()), -1);
    }
}

template <typename T, typename TagT, typename LabelT>
int Index<T, TagT, LabelT>::insert_point(const T *point, const TagT tag)
{
    std::vector<LabelT> no_labels{0};
    return insert_point(point, tag, no_labels);
}

template <typename T, typename TagT, typename LabelT>
int Index<T, TagT, LabelT>::insert_point(const T *point, const TagT tag, const std::vector<LabelT> &labels)
{

    assert(_has_built);
    if (tag == static_cast<TagT>(0))
    {
        throw diskann::ANNException("Do not insert point with tag 0. That is "
                                    "reserved for points hidden "
                                    "from the user.",
                                    -1, __FUNCSIG__, __FILE__, __LINE__);
    }

    std::shared_lock<std::shared_timed_mutex> shared_ul(_update_lock);
    std::unique_lock<std::shared_timed_mutex> tl(_tag_lock);
    std::unique_lock<std::shared_timed_mutex> dl(_delete_lock);

    auto location = reserve_location();
    if (_filtered_index)
    {
        if (labels.empty())
        {
            release_location(location);
            std::cerr << "Error: Can't insert point with tag " + std::to_string(tag) +
                             " . there are no labels for the point."
                      << std::endl;
            return -1;
        }

        _location_to_labels[location] = labels;

        for (LabelT label : labels)
        {
            if (_labels.find(label) == _labels.end())
            {
                if (_frozen_pts_used >= _num_frozen_pts)
                {
                    throw ANNException(
                        "Error: For dynamic filtered index, the number of frozen points should be atleast equal "
                        "to number of unique labels.",
                        -1);
                }

                auto fz_location = (int)(_max_points) + _frozen_pts_used; // as first _fz_point
                _labels.insert(label);
                _label_to_start_id[label] = (uint32_t)fz_location;
                _location_to_labels[fz_location] = {label};
                _data_store->set_vector((location_t)fz_location, point);
                _frozen_pts_used++;
            }
        }
    }

    if (location == -1)
    {
#if EXPAND_IF_FULL
        dl.unlock();
        tl.unlock();
        shared_ul.unlock();

        {
            std::unique_lock<std::shared_timed_mutex> ul(_update_lock);
            tl.lock();
            dl.lock();

            if (_nd >= _max_points)
            {
                auto new_max_points = (size_t)(_max_points * INDEX_GROWTH_FACTOR);
                resize(new_max_points);
            }

            dl.unlock();
            tl.unlock();
            ul.unlock();
        }

        shared_ul.lock();
        tl.lock();
        dl.lock();

        location = reserve_location();
        if (location == -1)
        {
            throw diskann::ANNException("Cannot reserve location even after "
                                        "expanding graph. Terminating.",
                                        -1, __FUNCSIG__, __FILE__, __LINE__);
        }
#else
        return -1;
#endif
    } // cant insert as active pts >= max_pts
    dl.unlock();

    // Insert tag and mapping to location
    if (_enable_tags)
    {
        // if tags are enabled and tag is already inserted. so we can't reuse that tag.
        if (_tag_to_location.find(tag) != _tag_to_location.end())
        {
            release_location(location);
            return -1;
        }

        _tag_to_location[tag] = location;
        _location_to_tag.set(location, tag);
    }
    tl.unlock();

    _data_store->set_vector(location, point); // update datastore

    // Find and add appropriate graph edges
    ScratchStoreManager<InMemQueryScratch<T>> manager(_query_scratch);
    auto scratch = manager.scratch_space();
    std::vector<uint32_t> pruned_list; // it is the set best candidates to connect to this point
    if (_filtered_index)
    {
        // when filtered the best_candidates will share the same label ( label_present > distance)
        search_for_point_and_prune(location, _indexingQueueSize, pruned_list, scratch, true, _filterIndexingQueueSize);
    }
    else
    {
        search_for_point_and_prune(location, _indexingQueueSize, pruned_list, scratch);
    }
    assert(pruned_list.size() > 0); // should find atleast one neighbour (i.e frozen point acting as medoid)

    {
        std::shared_lock<std::shared_timed_mutex> tlock(_tag_lock, std::defer_lock);
        if (_conc_consolidate)
            tlock.lock();

        LockGuard guard(_locks[location]);
        _graph_store->clear_neighbours(location);

        std::vector<uint32_t> neighbor_links;
        for (auto link : pruned_list)
        {
            if (_conc_consolidate)
                if (!_location_to_tag.contains(link))
                    continue;
            neighbor_links.emplace_back(link);
        }
        _graph_store->set_neighbours(location, neighbor_links);
        assert(_graph_store->get_neighbours(location).size() <= _indexingRange);

        if (_conc_consolidate)
            tlock.unlock();
    }

    inter_insert(location, pruned_list, scratch);

    return 0;
}

template <typename T, typename TagT, typename LabelT> int Index<T, TagT, LabelT>::_lazy_delete(const TagType &tag)
{
    try
    {
        return lazy_delete(std::any_cast<const TagT>(tag));
    }
    catch (const std::bad_any_cast &e)
    {
        throw ANNException(std::string("Error: ") + e.what(), -1);
    }
}

template <typename T, typename TagT, typename LabelT>
void Index<T, TagT, LabelT>::_lazy_delete(TagVector &tags, TagVector &failed_tags)
{
    try
    {
        this->lazy_delete(tags.get<const std::vector<TagT>>(), failed_tags.get<std::vector<TagT>>());
    }
    catch (const std::bad_any_cast &e)
    {
        throw ANNException("Error: bad any cast while performing _lazy_delete() " + std::string(e.what()), -1);
    }
    catch (const std::exception &e)
    {
        throw ANNException("Error: " + std::string(e.what()), -1);
    }
}

template <typename T, typename TagT, typename LabelT> int Index<T, TagT, LabelT>::lazy_delete(const TagT &tag)
{
    std::shared_lock<std::shared_timed_mutex> ul(_update_lock);
    std::unique_lock<std::shared_timed_mutex> tl(_tag_lock);
    std::unique_lock<std::shared_timed_mutex> dl(_delete_lock);
    _data_compacted = false;

    if (_tag_to_location.find(tag) == _tag_to_location.end())
    {
        diskann::cerr << "Delete tag not found " << tag << std::endl;
        return -1;
    }
    assert(_tag_to_location[tag] < _max_points);

    const auto location = _tag_to_location[tag];
    _delete_set->insert(location);
    _location_to_tag.erase(location);
    _tag_to_location.erase(tag);
    return 0;
}

template <typename T, typename TagT, typename LabelT>
void Index<T, TagT, LabelT>::lazy_delete(const std::vector<TagT> &tags, std::vector<TagT> &failed_tags)
{
    if (failed_tags.size() > 0)
    {
        throw ANNException("failed_tags should be passed as an empty list", -1, __FUNCSIG__, __FILE__, __LINE__);
    }
    std::shared_lock<std::shared_timed_mutex> ul(_update_lock);
    std::unique_lock<std::shared_timed_mutex> tl(_tag_lock);
    std::unique_lock<std::shared_timed_mutex> dl(_delete_lock);
    _data_compacted = false;

    for (auto tag : tags)
    {
        if (_tag_to_location.find(tag) == _tag_to_location.end())
        {
            failed_tags.push_back(tag);
        }
        else
        {
            const auto location = _tag_to_location[tag];
            _delete_set->insert(location);
            _location_to_tag.erase(location);
            _tag_to_location.erase(tag);
        }
    }
}

template <typename T, typename TagT, typename LabelT> bool Index<T, TagT, LabelT>::is_index_saved()
{
    return _is_saved;
}

template <typename T, typename TagT, typename LabelT>
void Index<T, TagT, LabelT>::_get_active_tags(TagRobinSet &active_tags)
{
    try
    {
        this->get_active_tags(active_tags.get<tsl::robin_set<TagT>>());
    }
    catch (const std::bad_any_cast &e)
    {
        throw ANNException("Error: bad_any cast while performing _get_active_tags() " + std::string(e.what()), -1);
    }
    catch (const std::exception &e)
    {
        throw ANNException("Error :" + std::string(e.what()), -1);
    }
}

template <typename T, typename TagT, typename LabelT>
void Index<T, TagT, LabelT>::get_active_tags(tsl::robin_set<TagT> &active_tags)
{
    active_tags.clear();
    std::shared_lock<std::shared_timed_mutex> tl(_tag_lock);
    for (auto iter : _tag_to_location)
    {
        active_tags.insert(iter.first);
    }
}

template <typename T, typename TagT, typename LabelT> void Index<T, TagT, LabelT>::print_status()
{
    std::shared_lock<std::shared_timed_mutex> ul(_update_lock);
    std::shared_lock<std::shared_timed_mutex> cl(_consolidate_lock);
    std::shared_lock<std::shared_timed_mutex> tl(_tag_lock);
    std::shared_lock<std::shared_timed_mutex> dl(_delete_lock);

    diskann::cout << "------------------- Index object: " << (uint64_t)this << " -------------------" << std::endl;
    diskann::cout << "Number of points: " << _nd << std::endl;
    diskann::cout << "Graph size: " << _graph_store->get_total_points() << std::endl;
    diskann::cout << "Location to tag size: " << _location_to_tag.size() << std::endl;
    diskann::cout << "Tag to location size: " << _tag_to_location.size() << std::endl;
    diskann::cout << "Number of empty slots: " << _empty_slots.size() << std::endl;
    diskann::cout << std::boolalpha << "Data compacted: " << this->_data_compacted << std::endl;
    diskann::cout << "---------------------------------------------------------"
                     "------------"
                  << std::endl;
}

template <typename T, typename TagT, typename LabelT> void Index<T, TagT, LabelT>::count_nodes_at_bfs_levels()
{
    std::unique_lock<std::shared_timed_mutex> ul(_update_lock);

    boost::dynamic_bitset<> visited(_max_points + _num_frozen_pts);

    size_t MAX_BFS_LEVELS = 32;
    auto bfs_sets = new tsl::robin_set<uint32_t>[MAX_BFS_LEVELS];

    bfs_sets[0].insert(_start);
    visited.set(_start);

    for (uint32_t i = (uint32_t)_max_points; i < _max_points + _num_frozen_pts; ++i)
    {
        if (i != _start)
        {
            bfs_sets[0].insert(i);
            visited.set(i);
        }
    }

    for (size_t l = 0; l < MAX_BFS_LEVELS - 1; ++l)
    {
        diskann::cout << "Number of nodes at BFS level " << l << " is " << bfs_sets[l].size() << std::endl;
        if (bfs_sets[l].size() == 0)
            break;
        for (auto node : bfs_sets[l])
        {
            for (auto nghbr : _graph_store->get_neighbours((location_t)node))
            {
                if (!visited.test(nghbr))
                {
                    visited.set(nghbr);
                    bfs_sets[l + 1].insert(nghbr);
                }
            }
        }
    }

    delete[] bfs_sets;
}

// REFACTOR: This should be an OptimizedDataStore class, dummy impl here for
// compiling sake template <typename T, typename TagT, typename LabelT> void
// Index<T, TagT, LabelT>::optimize_index_layout()
//{ // use after build or load
//}

// REFACTOR: This should be an OptimizedDataStore class
template <typename T, typename TagT, typename LabelT> void Index<T, TagT, LabelT>::optimize_index_layout()
{ // use after build or load
    if (_dynamic_index)
    {
        throw diskann::ANNException("Optimize_index_layout not implemented for dyanmic indices", -1, __FUNCSIG__,
                                    __FILE__, __LINE__);
    }

    float *cur_vec = new float[_data_store->get_aligned_dim()];
    std::memset(cur_vec, 0, _data_store->get_aligned_dim() * sizeof(float));
    _data_len = (_data_store->get_aligned_dim() + 1) * sizeof(float);
    _neighbor_len = (_graph_store->get_max_observed_degree() + 1) * sizeof(uint32_t);
    _node_size = _data_len + _neighbor_len;
    _opt_graph = new char[_node_size * _nd];
    DistanceFastL2<T> *dist_fast = (DistanceFastL2<T> *)_data_store->get_dist_fn();
    for (uint32_t i = 0; i < _nd; i++)
    {
        char *cur_node_offset = _opt_graph + i * _node_size;
        _data_store->get_vector(i, (T *)cur_vec);
        float cur_norm = dist_fast->norm((T *)cur_vec, (uint32_t)_data_store->get_aligned_dim());
        std::memcpy(cur_node_offset, &cur_norm, sizeof(float));
        std::memcpy(cur_node_offset + sizeof(float), cur_vec, _data_len - sizeof(float));

        cur_node_offset += _data_len;
        uint32_t k = (uint32_t)_graph_store->get_neighbours(i).size();
        std::memcpy(cur_node_offset, &k, sizeof(uint32_t));
        std::memcpy(cur_node_offset + sizeof(uint32_t), _graph_store->get_neighbours(i).data(), k * sizeof(uint32_t));
        // std::vector<uint32_t>().swap(_graph_store->get_neighbours(i));
        _graph_store->clear_neighbours(i);
    }
    _graph_store->clear_graph();
    _graph_store->resize_graph(0);
    delete[] cur_vec;
}

//  REFACTOR: once optimized layout becomes its own Data+Graph store, we should
//  just invoke regular search
// template <typename T, typename TagT, typename LabelT>
// void Index<T, TagT, LabelT>::search_with_optimized_layout(const T *query,
// size_t K, size_t L, uint32_t *indices)
//{
//}

template <typename T, typename TagT, typename LabelT>
void Index<T, TagT, LabelT>::_search_with_optimized_layout(const DataType &query, size_t K, size_t L, uint32_t *indices)
{
    try
    {
        return this->search_with_optimized_layout(std::any_cast<const T *>(query), K, L, indices);
    }
    catch (const std::bad_any_cast &e)
    {
        throw ANNException("Error: bad any cast while performing "
                           "_search_with_optimized_layout() " +
                               std::string(e.what()),
                           -1);
    }
    catch (const std::exception &e)
    {
        throw ANNException("Error: " + std::string(e.what()), -1);
    }
}

template <typename T, typename TagT, typename LabelT>
void Index<T, TagT, LabelT>::search_with_optimized_layout(const T *query, size_t K, size_t L, uint32_t *indices)
{
    DistanceFastL2<T> *dist_fast = (DistanceFastL2<T> *)_data_store->get_dist_fn();

    NeighborPriorityQueue retset(L);
    std::vector<uint32_t> init_ids(L);

    boost::dynamic_bitset<> flags{_nd, 0};
    uint32_t tmp_l = 0;
    uint32_t *neighbors = (uint32_t *)(_opt_graph + _node_size * _start + _data_len);
    uint32_t MaxM_ep = *neighbors;
    neighbors++;

    for (; tmp_l < L && tmp_l < MaxM_ep; tmp_l++)
    {
        init_ids[tmp_l] = neighbors[tmp_l];
        flags[init_ids[tmp_l]] = true;
    }

    while (tmp_l < L)
    {
        uint32_t id = rand() % _nd;
        if (flags[id])
            continue;
        flags[id] = true;
        init_ids[tmp_l] = id;
        tmp_l++;
    }

    for (uint32_t i = 0; i < init_ids.size(); i++)
    {
        uint32_t id = init_ids[i];
        if (id >= _nd)
            continue;
        _mm_prefetch(_opt_graph + _node_size * id, _MM_HINT_T0);
    }
    L = 0;
    for (uint32_t i = 0; i < init_ids.size(); i++)
    {
        uint32_t id = init_ids[i];
        if (id >= _nd)
            continue;
        T *x = (T *)(_opt_graph + _node_size * id);
        float norm_x = *x;
        x++;
        float dist = dist_fast->compare(x, query, norm_x, (uint32_t)_data_store->get_aligned_dim());
        retset.insert(Neighbor(id, dist));
        flags[id] = true;
        L++;
    }

    while (retset.has_unexpanded_node())
    {
        auto nbr = retset.closest_unexpanded();
        auto n = nbr.id;
        _mm_prefetch(_opt_graph + _node_size * n + _data_len, _MM_HINT_T0);
        neighbors = (uint32_t *)(_opt_graph + _node_size * n + _data_len);
        uint32_t MaxM = *neighbors;
        neighbors++;
        for (uint32_t m = 0; m < MaxM; ++m)
            _mm_prefetch(_opt_graph + _node_size * neighbors[m], _MM_HINT_T0);
        for (uint32_t m = 0; m < MaxM; ++m)
        {
            uint32_t id = neighbors[m];
            if (flags[id])
                continue;
            flags[id] = 1;
            T *data = (T *)(_opt_graph + _node_size * id);
            float norm = *data;
            data++;
            float dist = dist_fast->compare(query, data, norm, (uint32_t)_data_store->get_aligned_dim());
            Neighbor nn(id, dist);
            retset.insert(nn);
        }
    }

    for (size_t i = 0; i < K; i++)
    {
        indices[i] = retset[i].id;
    }
}

/*  Internals of the library */
template <typename T, typename TagT, typename LabelT> const float Index<T, TagT, LabelT>::INDEX_GROWTH_FACTOR = 1.5f;

// EXPORTS
template DISKANN_DLLEXPORT class Index<float, int32_t, uint32_t>;
template DISKANN_DLLEXPORT class Index<int8_t, int32_t, uint32_t>;
template DISKANN_DLLEXPORT class Index<uint8_t, int32_t, uint32_t>;
template DISKANN_DLLEXPORT class Index<float, uint32_t, uint32_t>;
template DISKANN_DLLEXPORT class Index<int8_t, uint32_t, uint32_t>;
template DISKANN_DLLEXPORT class Index<uint8_t, uint32_t, uint32_t>;
template DISKANN_DLLEXPORT class Index<float, int64_t, uint32_t>;
template DISKANN_DLLEXPORT class Index<int8_t, int64_t, uint32_t>;
template DISKANN_DLLEXPORT class Index<uint8_t, int64_t, uint32_t>;
template DISKANN_DLLEXPORT class Index<float, uint64_t, uint32_t>;
template DISKANN_DLLEXPORT class Index<int8_t, uint64_t, uint32_t>;
template DISKANN_DLLEXPORT class Index<uint8_t, uint64_t, uint32_t>;
// Label with short int 2 byte
template DISKANN_DLLEXPORT class Index<float, int32_t, uint16_t>;
template DISKANN_DLLEXPORT class Index<int8_t, int32_t, uint16_t>;
template DISKANN_DLLEXPORT class Index<uint8_t, int32_t, uint16_t>;
template DISKANN_DLLEXPORT class Index<float, uint32_t, uint16_t>;
template DISKANN_DLLEXPORT class Index<int8_t, uint32_t, uint16_t>;
template DISKANN_DLLEXPORT class Index<uint8_t, uint32_t, uint16_t>;
template DISKANN_DLLEXPORT class Index<float, int64_t, uint16_t>;
template DISKANN_DLLEXPORT class Index<int8_t, int64_t, uint16_t>;
template DISKANN_DLLEXPORT class Index<uint8_t, int64_t, uint16_t>;
template DISKANN_DLLEXPORT class Index<float, uint64_t, uint16_t>;
template DISKANN_DLLEXPORT class Index<int8_t, uint64_t, uint16_t>;
template DISKANN_DLLEXPORT class Index<uint8_t, uint64_t, uint16_t>;

template DISKANN_DLLEXPORT std::pair<uint32_t, uint32_t> Index<float, uint64_t, uint32_t>::search<uint64_t>(
    const float *query, const size_t K, const uint32_t L, uint64_t *indices, float *distances);
template DISKANN_DLLEXPORT std::pair<uint32_t, uint32_t> Index<float, uint64_t, uint32_t>::search<uint32_t>(
    const float *query, const size_t K, const uint32_t L, uint32_t *indices, float *distances);
template DISKANN_DLLEXPORT std::pair<uint32_t, uint32_t> Index<uint8_t, uint64_t, uint32_t>::search<uint64_t>(
    const uint8_t *query, const size_t K, const uint32_t L, uint64_t *indices, float *distances);
template DISKANN_DLLEXPORT std::pair<uint32_t, uint32_t> Index<uint8_t, uint64_t, uint32_t>::search<uint32_t>(
    const uint8_t *query, const size_t K, const uint32_t L, uint32_t *indices, float *distances);
template DISKANN_DLLEXPORT std::pair<uint32_t, uint32_t> Index<int8_t, uint64_t, uint32_t>::search<uint64_t>(
    const int8_t *query, const size_t K, const uint32_t L, uint64_t *indices, float *distances);
template DISKANN_DLLEXPORT std::pair<uint32_t, uint32_t> Index<int8_t, uint64_t, uint32_t>::search<uint32_t>(
    const int8_t *query, const size_t K, const uint32_t L, uint32_t *indices, float *distances);
template DISKANN_DLLEXPORT std::pair<uint32_t, uint32_t> Index<int8_t, uint64_t, uint32_t>::search<uint32_t>(
    const int8_t *query, const size_t K, const uint32_t L, uint32_t *indices, float *distances,
    IndexSearchContext<uint32_t> &context);
// TagT==uint32_t
template DISKANN_DLLEXPORT std::pair<uint32_t, uint32_t> Index<float, uint32_t, uint32_t>::search<uint64_t>(
    const float *query, const size_t K, const uint32_t L, uint64_t *indices, float *distances);
template DISKANN_DLLEXPORT std::pair<uint32_t, uint32_t> Index<float, uint32_t, uint32_t>::search<uint32_t>(
    const float *query, const size_t K, const uint32_t L, uint32_t *indices, float *distances);
template DISKANN_DLLEXPORT std::pair<uint32_t, uint32_t> Index<uint8_t, uint32_t, uint32_t>::search<uint64_t>(
    const uint8_t *query, const size_t K, const uint32_t L, uint64_t *indices, float *distances);
template DISKANN_DLLEXPORT std::pair<uint32_t, uint32_t> Index<uint8_t, uint32_t, uint32_t>::search<uint32_t>(
    const uint8_t *query, const size_t K, const uint32_t L, uint32_t *indices, float *distances);
template DISKANN_DLLEXPORT std::pair<uint32_t, uint32_t> Index<int8_t, uint32_t, uint32_t>::search<uint64_t>(
    const int8_t *query, const size_t K, const uint32_t L, uint64_t *indices, float *distances);
template DISKANN_DLLEXPORT std::pair<uint32_t, uint32_t> Index<int8_t, uint32_t, uint32_t>::search<uint32_t>(
    const int8_t *query, const size_t K, const uint32_t L, uint32_t *indices, float *distances);
template DISKANN_DLLEXPORT std::pair<uint32_t, uint32_t> Index<int8_t, uint32_t, uint32_t>::search<uint32_t>(
    const int8_t *query, const size_t K, const uint32_t L, uint32_t *indices, float *distances,
    IndexSearchContext<uint32_t> &context);

template DISKANN_DLLEXPORT std::pair<uint32_t, uint32_t> Index<float, uint64_t, uint32_t>::search_with_filters<
    uint64_t>(const float *query, const uint32_t &filter_label, const size_t K, const uint32_t L, uint64_t *indices,
              float *distances);
template DISKANN_DLLEXPORT std::pair<uint32_t, uint32_t> Index<float, uint64_t, uint32_t>::search_with_filters<
    uint32_t>(const float *query, const uint32_t &filter_label, const size_t K, const uint32_t L, uint32_t *indices,
              float *distances);
template DISKANN_DLLEXPORT std::pair<uint32_t, uint32_t> Index<uint8_t, uint64_t, uint32_t>::search_with_filters<
    uint64_t>(const uint8_t *query, const uint32_t &filter_label, const size_t K, const uint32_t L, uint64_t *indices,
              float *distances);
template DISKANN_DLLEXPORT std::pair<uint32_t, uint32_t> Index<uint8_t, uint64_t, uint32_t>::search_with_filters<
    uint32_t>(const uint8_t *query, const uint32_t &filter_label, const size_t K, const uint32_t L, uint32_t *indices,
              float *distances);
template DISKANN_DLLEXPORT std::pair<uint32_t, uint32_t> Index<int8_t, uint64_t, uint32_t>::search_with_filters<
    uint64_t>(const int8_t *query, const uint32_t &filter_label, const size_t K, const uint32_t L, uint64_t *indices,
              float *distances);
template DISKANN_DLLEXPORT std::pair<uint32_t, uint32_t> Index<int8_t, uint64_t, uint32_t>::search_with_filters<
    uint32_t>(const int8_t *query, const uint32_t &filter_label, const size_t K, const uint32_t L, uint32_t *indices,
              float *distances);
// TagT==uint32_t
template DISKANN_DLLEXPORT std::pair<uint32_t, uint32_t> Index<float, uint32_t, uint32_t>::search_with_filters<
    uint64_t>(const float *query, const uint32_t &filter_label, const size_t K, const uint32_t L, uint64_t *indices,
              float *distances);
template DISKANN_DLLEXPORT std::pair<uint32_t, uint32_t> Index<float, uint32_t, uint32_t>::search_with_filters<
    uint32_t>(const float *query, const uint32_t &filter_label, const size_t K, const uint32_t L, uint32_t *indices,
              float *distances);
template DISKANN_DLLEXPORT std::pair<uint32_t, uint32_t> Index<uint8_t, uint32_t, uint32_t>::search_with_filters<
    uint64_t>(const uint8_t *query, const uint32_t &filter_label, const size_t K, const uint32_t L, uint64_t *indices,
              float *distances);
template DISKANN_DLLEXPORT std::pair<uint32_t, uint32_t> Index<uint8_t, uint32_t, uint32_t>::search_with_filters<
    uint32_t>(const uint8_t *query, const uint32_t &filter_label, const size_t K, const uint32_t L, uint32_t *indices,
              float *distances);
template DISKANN_DLLEXPORT std::pair<uint32_t, uint32_t> Index<int8_t, uint32_t, uint32_t>::search_with_filters<
    uint64_t>(const int8_t *query, const uint32_t &filter_label, const size_t K, const uint32_t L, uint64_t *indices,
              float *distances);
template DISKANN_DLLEXPORT std::pair<uint32_t, uint32_t> Index<int8_t, uint32_t, uint32_t>::search_with_filters<
    uint32_t>(const int8_t *query, const uint32_t &filter_label, const size_t K, const uint32_t L, uint32_t *indices,
              float *distances);

template DISKANN_DLLEXPORT std::pair<uint32_t, uint32_t> Index<float, uint64_t, uint16_t>::search<uint64_t>(
    const float *query, const size_t K, const uint32_t L, uint64_t *indices, float *distances);
template DISKANN_DLLEXPORT std::pair<uint32_t, uint32_t> Index<float, uint64_t, uint16_t>::search<uint32_t>(
    const float *query, const size_t K, const uint32_t L, uint32_t *indices, float *distances);
template DISKANN_DLLEXPORT std::pair<uint32_t, uint32_t> Index<uint8_t, uint64_t, uint16_t>::search<uint64_t>(
    const uint8_t *query, const size_t K, const uint32_t L, uint64_t *indices, float *distances);
template DISKANN_DLLEXPORT std::pair<uint32_t, uint32_t> Index<uint8_t, uint64_t, uint16_t>::search<uint32_t>(
    const uint8_t *query, const size_t K, const uint32_t L, uint32_t *indices, float *distances);
template DISKANN_DLLEXPORT std::pair<uint32_t, uint32_t> Index<int8_t, uint64_t, uint16_t>::search<uint64_t>(
    const int8_t *query, const size_t K, const uint32_t L, uint64_t *indices, float *distances);
template DISKANN_DLLEXPORT std::pair<uint32_t, uint32_t> Index<int8_t, uint64_t, uint16_t>::search<uint32_t>(
    const int8_t *query, const size_t K, const uint32_t L, uint32_t *indices, float *distances);
// TagT==uint32_t
template DISKANN_DLLEXPORT std::pair<uint32_t, uint32_t> Index<float, uint32_t, uint16_t>::search<uint64_t>(
    const float *query, const size_t K, const uint32_t L, uint64_t *indices, float *distances);
template DISKANN_DLLEXPORT std::pair<uint32_t, uint32_t> Index<float, uint32_t, uint16_t>::search<uint32_t>(
    const float *query, const size_t K, const uint32_t L, uint32_t *indices, float *distances);
template DISKANN_DLLEXPORT std::pair<uint32_t, uint32_t> Index<uint8_t, uint32_t, uint16_t>::search<uint64_t>(
    const uint8_t *query, const size_t K, const uint32_t L, uint64_t *indices, float *distances);
template DISKANN_DLLEXPORT std::pair<uint32_t, uint32_t> Index<uint8_t, uint32_t, uint16_t>::search<uint32_t>(
    const uint8_t *query, const size_t K, const uint32_t L, uint32_t *indices, float *distances);
template DISKANN_DLLEXPORT std::pair<uint32_t, uint32_t> Index<int8_t, uint32_t, uint16_t>::search<uint64_t>(
    const int8_t *query, const size_t K, const uint32_t L, uint64_t *indices, float *distances);
template DISKANN_DLLEXPORT std::pair<uint32_t, uint32_t> Index<int8_t, uint32_t, uint16_t>::search<uint32_t>(
    const int8_t *query, const size_t K, const uint32_t L, uint32_t *indices, float *distances);

template DISKANN_DLLEXPORT std::pair<uint32_t, uint32_t> Index<float, uint64_t, uint16_t>::search_with_filters<
    uint64_t>(const float *query, const uint16_t &filter_label, const size_t K, const uint32_t L, uint64_t *indices,
              float *distances);
template DISKANN_DLLEXPORT std::pair<uint32_t, uint32_t> Index<float, uint64_t, uint16_t>::search_with_filters<
    uint32_t>(const float *query, const uint16_t &filter_label, const size_t K, const uint32_t L, uint32_t *indices,
              float *distances);
template DISKANN_DLLEXPORT std::pair<uint32_t, uint32_t> Index<uint8_t, uint64_t, uint16_t>::search_with_filters<
    uint64_t>(const uint8_t *query, const uint16_t &filter_label, const size_t K, const uint32_t L, uint64_t *indices,
              float *distances);
template DISKANN_DLLEXPORT std::pair<uint32_t, uint32_t> Index<uint8_t, uint64_t, uint16_t>::search_with_filters<
    uint32_t>(const uint8_t *query, const uint16_t &filter_label, const size_t K, const uint32_t L, uint32_t *indices,
              float *distances);
template DISKANN_DLLEXPORT std::pair<uint32_t, uint32_t> Index<int8_t, uint64_t, uint16_t>::search_with_filters<
    uint64_t>(const int8_t *query, const uint16_t &filter_label, const size_t K, const uint32_t L, uint64_t *indices,
              float *distances);
template DISKANN_DLLEXPORT std::pair<uint32_t, uint32_t> Index<int8_t, uint64_t, uint16_t>::search_with_filters<
    uint32_t>(const int8_t *query, const uint16_t &filter_label, const size_t K, const uint32_t L, uint32_t *indices,
              float *distances);
// TagT==uint32_t
template DISKANN_DLLEXPORT std::pair<uint32_t, uint32_t> Index<float, uint32_t, uint16_t>::search_with_filters<
    uint64_t>(const float *query, const uint16_t &filter_label, const size_t K, const uint32_t L, uint64_t *indices,
              float *distances);
template DISKANN_DLLEXPORT std::pair<uint32_t, uint32_t> Index<float, uint32_t, uint16_t>::search_with_filters<
    uint32_t>(const float *query, const uint16_t &filter_label, const size_t K, const uint32_t L, uint32_t *indices,
              float *distances);
template DISKANN_DLLEXPORT std::pair<uint32_t, uint32_t> Index<uint8_t, uint32_t, uint16_t>::search_with_filters<
    uint64_t>(const uint8_t *query, const uint16_t &filter_label, const size_t K, const uint32_t L, uint64_t *indices,
              float *distances);
template DISKANN_DLLEXPORT std::pair<uint32_t, uint32_t> Index<uint8_t, uint32_t, uint16_t>::search_with_filters<
    uint32_t>(const uint8_t *query, const uint16_t &filter_label, const size_t K, const uint32_t L, uint32_t *indices,
              float *distances);
template DISKANN_DLLEXPORT std::pair<uint32_t, uint32_t> Index<int8_t, uint32_t, uint16_t>::search_with_filters<
    uint64_t>(const int8_t *query, const uint16_t &filter_label, const size_t K, const uint32_t L, uint64_t *indices,
              float *distances);
template DISKANN_DLLEXPORT std::pair<uint32_t, uint32_t> Index<int8_t, uint32_t, uint16_t>::search_with_filters<
    uint32_t>(const int8_t *query, const uint16_t &filter_label, const size_t K, const uint32_t L, uint32_t *indices,
              float *distances);
} // namespace diskann<|MERGE_RESOLUTION|>--- conflicted
+++ resolved
@@ -28,41 +28,6 @@
 // Initialize an index with metric m, load the data of type T with filename
 // (bin), and initialize max_points
 template <typename T, typename TagT, typename LabelT>
-<<<<<<< HEAD
-Index<T, TagT, LabelT>::Index(Metric m, const size_t dim, const size_t max_points, const bool dynamic_index,
-                              const IndexWriteParameters &indexParams, const uint32_t initial_search_list_size,
-                              const uint32_t search_threads, const bool enable_tags, const bool concurrent_consolidate,
-                              const bool pq_dist_build, const size_t num_pq_chunks, const bool use_opq)
-    : Index(m, dim, max_points, dynamic_index, enable_tags, concurrent_consolidate, pq_dist_build, num_pq_chunks,
-            use_opq, indexParams.num_frozen_points)
-{
-    if (dynamic_index)
-    {
-        this->enable_delete();
-    }
-    _indexingQueueSize = indexParams.search_list_size;
-    _indexingRange = indexParams.max_degree;
-    _indexingMaxC = indexParams.max_occlusion_size;
-    _indexingAlpha = indexParams.alpha;
-    _filterIndexingQueueSize = indexParams.filter_list_size;
-
-    uint32_t num_threads_indx = indexParams.num_threads;
-    uint32_t num_scratch_spaces = search_threads + num_threads_indx;
-
-    initialize_query_scratch(num_scratch_spaces, initial_search_list_size, _indexingQueueSize, _indexingRange,
-                             _indexingMaxC, dim);
-}
-
-template <typename T, typename TagT, typename LabelT>
-Index<T, TagT, LabelT>::Index(Metric m, const size_t dim, const size_t max_points, const bool dynamic_index,
-                              const bool enable_tags, const bool concurrent_consolidate, const bool pq_dist_build,
-                              const size_t num_pq_chunks, const bool use_opq, const size_t num_frozen_pts,
-                              const bool init_data_store)
-    : _dist_metric(m), _dim(dim), _max_points(max_points), _num_frozen_pts(num_frozen_pts),
-      _dynamic_index(dynamic_index), _enable_tags(enable_tags), _indexingMaxC(DEFAULT_MAXC), _query_scratch(nullptr),
-      _pq_dist(pq_dist_build), _use_opq(use_opq), _num_pq_chunks(num_pq_chunks),
-      _delete_set(new tsl::robin_set<uint32_t>), _conc_consolidate(concurrent_consolidate), _memory_in_bytes(0)
-=======
 Index<T, TagT, LabelT>::Index(const IndexConfig &index_config, std::unique_ptr<AbstractDataStore<T>> data_store,
                               std::unique_ptr<AbstractGraphStore> graph_store)
     : _dist_metric(index_config.metric), _dim(index_config.dimension), _max_points(index_config.max_points),
@@ -71,7 +36,6 @@
       _pq_dist(index_config.pq_dist_build), _use_opq(index_config.use_opq),
       _filtered_index(index_config.filtered_index), _num_pq_chunks(index_config.num_pq_chunks),
       _delete_set(new tsl::robin_set<uint32_t>), _conc_consolidate(index_config.concurrent_consolidate)
->>>>>>> a5334dd8
 {
     if (_dynamic_index && !_enable_tags)
     {
@@ -726,139 +690,10 @@
 size_t Index<T, TagT, LabelT>::load_graph(std::string filename, size_t expected_num_points)
 {
 #endif
-<<<<<<< HEAD
-    size_t expected_file_size;
-    size_t file_frozen_pts;
-
-#ifdef EXEC_ENV_OLS
-    int header_size = 2 * sizeof(size_t) + 2 * sizeof(uint32_t);
-    std::unique_ptr<char[]> header = std::make_unique<char[]>(header_size);
-    read_array(reader, header.get(), header_size);
-
-    expected_file_size = *((size_t *)header.get());
-    _max_observed_degree = *((uint32_t *)(header.get() + sizeof(size_t)));
-    _start = *((uint32_t *)(header.get() + sizeof(size_t) + sizeof(uint32_t)));
-    file_frozen_pts = *((size_t *)(header.get() + sizeof(size_t) + sizeof(uint32_t) + sizeof(uint32_t)));
-#else
-
-    size_t file_offset = 0; // will need this for single file format support
-    std::ifstream in;
-    in.exceptions(std::ios::badbit | std::ios::failbit);
-    in.open(filename, std::ios::binary);
-    in.seekg(file_offset, in.beg);
-    in.read((char *)&expected_file_size, sizeof(size_t));
-    in.read((char *)&_max_observed_degree, sizeof(uint32_t));
-    in.read((char *)&_start, sizeof(uint32_t));
-    in.read((char *)&file_frozen_pts, sizeof(size_t));
-    size_t vamana_metadata_size = sizeof(size_t) + sizeof(uint32_t) + sizeof(uint32_t) + sizeof(size_t);
-
-#endif
-    diskann::cout << "From graph header, expected_file_size: " << expected_file_size
-                  << ", _max_observed_degree: " << _max_observed_degree << ", _start: " << _start
-                  << ", file_frozen_pts: " << file_frozen_pts << std::endl;
-
-    if (file_frozen_pts != _num_frozen_pts)
-    {
-        std::stringstream stream;
-        if (file_frozen_pts == 1)
-        {
-            stream << "ERROR: When loading index, detected dynamic index, but "
-                      "constructor asks for static index. Exitting."
-                   << std::endl;
-        }
-        else
-        {
-            stream << "ERROR: When loading index, detected static index, but "
-                      "constructor asks for dynamic index. Exitting."
-                   << std::endl;
-        }
-        diskann::cerr << stream.str() << std::endl;
-        throw diskann::ANNException(stream.str(), -1, __FUNCSIG__, __FILE__, __LINE__);
-    }
-
-#ifdef EXEC_ENV_OLS
-    diskann::cout << "Loading vamana graph from reader..." << std::flush;
-#else
-    diskann::cout << "Loading vamana graph " << filename << "..." << std::flush;
-#endif
-
-    const size_t expected_max_points = expected_num_points - file_frozen_pts;
-
-    // If user provides more points than max_points
-    // resize the _final_graph to the larger size.
-    if (_max_points < expected_max_points)
-    {
-        diskann::cout << "Number of points in data: " << expected_max_points
-                      << " is greater than max_points: " << _max_points
-                      << " Setting max points to: " << expected_max_points << std::endl;
-        _final_graph.resize(expected_max_points + _num_frozen_pts);
-        _max_points = expected_max_points;
-    }
-#ifdef EXEC_ENV_OLS
-    uint32_t nodes_read = 0;
-    size_t cc = 0;
-    size_t graph_offset = header_size;
-    while (nodes_read < expected_num_points)
-    {
-        uint32_t k;
-        read_value(reader, k, graph_offset);
-        graph_offset += sizeof(uint32_t);
-        std::vector<uint32_t> tmp(k);
-        tmp.reserve(k);
-        read_array(reader, tmp.data(), k, graph_offset);
-        graph_offset += k * sizeof(uint32_t);
-        cc += k;
-        _final_graph[nodes_read].swap(tmp);
-        nodes_read++;
-        if (nodes_read % 1000000 == 0)
-        {
-            diskann::cout << "." << std::flush;
-        }
-        if (k > _max_range_of_loaded_graph)
-        {
-            _max_range_of_loaded_graph = k;
-        }
-    }
-#else
-    size_t bytes_read = vamana_metadata_size;
-    size_t cc = 0;
-    uint32_t nodes_read = 0;
-    while (bytes_read != expected_file_size)
-    {
-        uint32_t k;
-        in.read((char *)&k, sizeof(uint32_t));
-
-        if (k == 0)
-        {
-            diskann::cerr << "ERROR: Point found with no out-neighbors, point#" << nodes_read << std::endl;
-        }
-
-        cc += k;
-        ++nodes_read;
-        std::vector<uint32_t> tmp(k);
-        tmp.reserve(k);
-        in.read((char *)tmp.data(), k * sizeof(uint32_t));
-        _final_graph[nodes_read - 1].swap(tmp);
-        bytes_read += sizeof(uint32_t) * ((size_t)k + 1);
-        if (nodes_read % 10000000 == 0)
-            diskann::cout << "." << std::flush;
-        if (k > _max_range_of_loaded_graph)
-        {
-            _max_range_of_loaded_graph = k;
-        }
-    }
-#endif
-
-    _memory_in_bytes += cc * sizeof(uint32_t);
-    diskann::cout << "done. Index has " << nodes_read << " nodes and " << cc << " out-edges, _start is set to "
-                  << _start << std::endl;
-    return nodes_read;
-=======
     auto res = _graph_store->load(filename, expected_num_points);
     _start = std::get<1>(res);
     _num_frozen_pts = std::get<2>(res);
     return std::get<0>(res);
->>>>>>> a5334dd8
 }
 
 template <typename T, typename TagT, typename LabelT>
@@ -963,12 +798,8 @@
 template <typename T, typename TagT, typename LabelT>
 std::pair<uint32_t, uint32_t> Index<T, TagT, LabelT>::iterate_to_fixed_point(
     const T *query, const uint32_t Lsize, const std::vector<uint32_t> &init_ids, InMemQueryScratch<T> *scratch,
-<<<<<<< HEAD
-    bool use_filter, const std::vector<LabelT> &filter_label, bool search_invocation,
+    bool use_filter, const std::vector<LabelT> &filter_labels, bool search_invocation,
     IndexSearchContext<LabelT> *context)
-=======
-    bool use_filter, const std::vector<LabelT> &filter_labels, bool search_invocation)
->>>>>>> a5334dd8
 {
     if (context != nullptr && context->CheckTimeout())
     {
@@ -2239,21 +2070,15 @@
 
     std::shared_lock<std::shared_timed_mutex> lock(_update_lock);
 
-<<<<<<< HEAD
-    _distance->preprocess_query(query, _data_store->get_dims(), scratch->aligned_query());
-    auto retval = iterate_to_fixed_point(scratch->aligned_query(), L, init_ids, scratch, false, unused_filter_label,
-                                         true, &context);
-
-    if (context.CheckTimeout())
-    {
-        return retval;
-    }
-=======
     _data_store->get_dist_fn()->preprocess_query(query, _data_store->get_dims(), scratch->aligned_query());
 
     auto retval =
         iterate_to_fixed_point(scratch->aligned_query(), L, init_ids, scratch, false, unused_filter_label, true);
->>>>>>> a5334dd8
+
+    if (context.CheckTimeout())
+    {
+        return retval;
+    }
 
     NeighborPriorityQueue &best_L_nodes = scratch->best_l_nodes();
 
@@ -2363,16 +2188,12 @@
     std::vector<uint32_t> init_ids = get_init_ids();
 
     std::shared_lock<std::shared_timed_mutex> lock(_update_lock);
-<<<<<<< HEAD
-    auto filter_label = context.GetLabel();
-    if (_label_to_medoid_id.find(filter_label) != _label_to_medoid_id.end())
-=======
     std::shared_lock<std::shared_timed_mutex> tl(_tag_lock, std::defer_lock);
     if (_dynamic_index)
         tl.lock();
 
+    auto filter_label = context.GetLabel();
     if (_label_to_start_id.find(filter_label) != _label_to_start_id.end())
->>>>>>> a5334dd8
     {
         init_ids.emplace_back(_label_to_start_id[filter_label]);
     }
@@ -2387,26 +2208,18 @@
 
     filter_vec.emplace_back(filter_label);
 
-<<<<<<< HEAD
     if (context.CheckTimeout())
     {
         return std::make_pair(0, 0);
     }
-
-    // REFACTOR
-    // T *aligned_query = scratch->aligned_query();
-    // memcpy(aligned_query, query, _dim * sizeof(T));
-    _distance->preprocess_query(query, _data_store->get_dims(), scratch->aligned_query());
-    auto retval =
-        iterate_to_fixed_point(scratch->aligned_query(), L, init_ids, scratch, true, filter_vec, true, &context);
-    if (context.CheckTimeout())
-    {
-        return retval;
-    }
-=======
+    
     _data_store->get_dist_fn()->preprocess_query(query, _data_store->get_dims(), scratch->aligned_query());
     auto retval = iterate_to_fixed_point(scratch->aligned_query(), L, init_ids, scratch, true, filter_vec, true);
->>>>>>> a5334dd8
+
+    if (context.CheckTimeout())
+    {
+        return retval;
+    }
 
     auto best_L_nodes = scratch->best_l_nodes();
 
