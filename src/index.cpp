--- conflicted
+++ resolved
@@ -2765,14 +2765,9 @@
       }
       assert(_tag_to_location[tag] < _max_points);
 
-<<<<<<< HEAD
-      _delete_set.insert(_tag_to_location[tag]);
-      _location_to_tag.erase(_tag_to_location[tag]);
-=======
       const auto location = _tag_to_location[tag];
       _delete_set.insert(location);
       _location_to_tag.erase(location);
->>>>>>> 945a2558
       _tag_to_location.erase(tag);
     }
 
