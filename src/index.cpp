--- conflicted
+++ resolved
@@ -36,25 +36,7 @@
       _delete_set(new tsl::robin_set<uint32_t>), _conc_consolidate(index_config.concurrent_consolidate)
 {
 
-<<<<<<< HEAD
-    initialize_query_scratch(num_scratch_spaces, initial_search_list_size, _indexingQueueSize, _indexingRange,
-                             _indexingMaxC, dim);
-}
-
-template <typename T, typename TagT, typename LabelT>
-Index<T, TagT, LabelT>::Index(Metric m, const size_t dim, const size_t max_points, const bool dynamic_index,
-                              const bool enable_tags, const bool concurrent_consolidate, const bool pq_dist_build,
-                              const size_t num_pq_chunks, const bool use_opq, const size_t num_frozen_pts,
-                              const bool init_injectables)
-    : _dist_metric(m), _dim(dim), _max_points(max_points), _num_frozen_pts(num_frozen_pts),
-      _dynamic_index(dynamic_index), _enable_tags(enable_tags), _indexingMaxC(DEFAULT_MAXC), _query_scratch(nullptr),
-      _pq_dist(pq_dist_build), _use_opq(use_opq), _num_pq_chunks(num_pq_chunks),
-      _delete_set(new tsl::robin_set<uint32_t>), _conc_consolidate(concurrent_consolidate)
-{
-    if (dynamic_index && !enable_tags)
-=======
     if (_dynamic_index && !_enable_tags)
->>>>>>> 3574428c
     {
         throw ANNException("ERROR: Dynamic Indexing must have tags enabled.", -1, __FUNCSIG__, __FILE__, __LINE__);
     }
@@ -96,42 +78,11 @@
         std::memset(_pq_data, 0, total_internal_points * _num_pq_chunks * sizeof(char));
     }
 
-<<<<<<< HEAD
-    // when using new Index Constructor via factory data_store and graph store are injected
-    // keeping this for backward compatibility, init_injectables = true by default. Passed as false from New Index
-    // Constructor.
-    if (init_injectables)
-    {
-        // Issue #374: data_store is injected from index factory. Keeping this for backward compatibility.
-        // distance is owned by data_store
-        if (m == diskann::Metric::COSINE && std::is_floating_point<T>::value)
-        {
-            // This is safe because T is float inside the if block.
-            this->_distance.reset((Distance<T> *)new AVXNormalizedCosineDistanceFloat());
-            this->_normalize_vecs = true;
-            diskann::cout << "Normalizing vectors and using L2 for cosine "
-                             "AVXNormalizedCosineDistanceFloat()."
-                          << std::endl;
-        }
-        else
-        {
-            this->_distance.reset((Distance<T> *)get_distance_function<T>(m));
-        }
-        // Note: moved this to factory, keeping this for backward compatibility.
-        _data_store =
-            std::make_unique<diskann::InMemDataStore<T>>((location_t)total_internal_points, _dim, this->_distance);
-        // init graph store => TODO : graph store should be injected
-        _graph_store = std::make_unique<diskann::InMemGraphStore>(total_internal_points, 0);
-        _start = (uint32_t)_max_points;
-        _graph_store->resize_graph(total_internal_points);
-    }
-=======
     _start = (uint32_t)_max_points;
 
     _final_graph.resize(total_internal_points);
 
     _data_store = std::move(data_store);
->>>>>>> 3574428c
 
     _locks = std::vector<non_recursive_mutex>(total_internal_points);
     if (_enable_tags)
@@ -139,28 +90,7 @@
         _location_to_tag.reserve(total_internal_points);
         _tag_to_location.reserve(total_internal_points);
     }
-<<<<<<< HEAD
-}
-
-template <typename T, typename TagT, typename LabelT>
-Index<T, TagT, LabelT>::Index(const IndexConfig &index_config, std::unique_ptr<AbstractDataStore<T>> data_store,
-                              std::unique_ptr<AbstractGraphStore> graph_store)
-    : Index(index_config.metric, index_config.dimension, index_config.max_points, index_config.dynamic_index,
-            index_config.enable_tags, index_config.concurrent_consolidate, index_config.pq_dist_build,
-            index_config.num_pq_chunks, index_config.use_opq, index_config.num_frozen_pts, false)
-{
-
-    _data_store = std::move(data_store);
-    _distance.reset(_data_store->get_dist_fn());
-
-    _graph_store = std::move(graph_store);
-    _start = (uint32_t)_max_points;
-    _graph_store->resize_graph(_max_points + _num_frozen_pts);
-
-    // enable delete by default for dynamic index
-=======
-
->>>>>>> 3574428c
+
     if (_dynamic_index)
     {
         this->enable_delete(); // enable delete by default for dynamic index
