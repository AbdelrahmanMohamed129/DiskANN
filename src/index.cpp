// Copyright (c) Microsoft Corporation. All rights reserved.
// Licensed under the MIT license.

#include <type_traits>
#include <omp.h>

#include "tsl/robin_set.h"
#include "tsl/robin_map.h"
#include "boost/dynamic_bitset.hpp"

#include "memory_mapper.h"
#include "timer.h"
#include "windows_customizations.h"
#if defined(RELEASE_UNUSED_TCMALLOC_MEMORY_AT_CHECKPOINTS) && defined(DISKANN_BUILD)
#include "gperftools/malloc_extension.h"
#endif

#ifdef _WINDOWS
#include <xmmintrin.h>
#endif
#include "index.h"

#define MAX_POINTS_FOR_USING_BITSET 10000000

namespace diskann
{
// Initialize an index with metric m, load the data of type T with filename
// (bin), and initialize max_points
template <typename T, typename TagT, typename LabelT>
Index<T, TagT, LabelT>::Index(Metric m, const size_t dim, const size_t max_points, const bool dynamic_index,
                              const IndexWriteParameters &indexParams, const uint32_t initial_search_list_size,
                              const uint32_t search_threads, const bool enable_tags, const bool concurrent_consolidate,
                              const bool pq_dist_build, const size_t num_pq_chunks, const bool use_opq,
                              LoadStoreStratagy load_store_stratagy)
    : Index(m, dim, max_points, dynamic_index, enable_tags, concurrent_consolidate, pq_dist_build, num_pq_chunks,
            use_opq, indexParams.num_frozen_points, load_store_stratagy)
{
    _indexingQueueSize = indexParams.search_list_size;
    _indexingRange = indexParams.max_degree;
    _indexingMaxC = indexParams.max_occlusion_size;
    _indexingAlpha = indexParams.alpha;
    _filterIndexingQueueSize = indexParams.filter_list_size;

    uint32_t num_threads_indx = indexParams.num_threads;
    uint32_t num_scratch_spaces = search_threads + num_threads_indx;

    initialize_query_scratch(num_scratch_spaces, initial_search_list_size, _indexingQueueSize, _indexingRange,
                             _indexingMaxC, dim);
}

template <typename T, typename TagT, typename LabelT>
Index<T, TagT, LabelT>::Index(Metric m, const size_t dim, const size_t max_points, const bool dynamic_index,
                              const bool enable_tags, const bool concurrent_consolidate, const bool pq_dist_build,
<<<<<<< HEAD
                              const size_t num_pq_chunks, const bool use_opq, const size_t num_frozen_pts,
                              LoadStoreStratagy load_store_stratagy)
    : _dist_metric(m), _dim(dim), _num_frozen_pts(num_frozen_pts), _max_points(max_points),
=======
                              const size_t num_pq_chunks, const bool use_opq, const size_t num_frozen_pts)
    : _dist_metric(m), _dim(dim), _max_points(max_points), _num_frozen_pts(num_frozen_pts),
>>>>>>> d2f3bd7a
      _dynamic_index(dynamic_index), _enable_tags(enable_tags), _indexingMaxC(DEFAULT_MAXC), _query_scratch(nullptr),
      _pq_dist(pq_dist_build), _use_opq(use_opq), _num_pq_chunks(num_pq_chunks),
      _delete_set(new tsl::robin_set<uint32_t>), _conc_consolidate(concurrent_consolidate)
{
    if (dynamic_index && !enable_tags)
    {
        throw ANNException("ERROR: Dynamic Indexing must have tags enabled.", -1, __FUNCSIG__, __FILE__, __LINE__);
    }

    if (_pq_dist)
    {
        if (dynamic_index)
            throw ANNException("ERROR: Dynamic Indexing not supported with PQ distance based "
                               "index construction",
                               -1, __FUNCSIG__, __FILE__, __LINE__);
        if (m == diskann::Metric::INNER_PRODUCT)
            throw ANNException("ERROR: Inner product metrics not yet supported "
                               "with PQ distance "
                               "base index",
                               -1, __FUNCSIG__, __FILE__, __LINE__);
    }

    if (dynamic_index && _num_frozen_pts == 0)
    {
        _num_frozen_pts = 1;
    }
    // Sanity check. While logically it is correct, max_points = 0 causes
    // downstream problems.
    if (_max_points == 0)
    {
        _max_points = 1;
    }
    const size_t total_internal_points = _max_points + _num_frozen_pts;

    if (_pq_dist)
    {
        if (_num_pq_chunks > _dim)
            throw diskann::ANNException("ERROR: num_pq_chunks > dim", -1, __FUNCSIG__, __FILE__, __LINE__);
        alloc_aligned(((void **)&_pq_data), total_internal_points * _num_pq_chunks * sizeof(char), 8 * sizeof(char));
        std::memset(_pq_data, 0, total_internal_points * _num_pq_chunks * sizeof(char));
    }

    _start = (uint32_t)_max_points;

    _final_graph.resize(total_internal_points);

    // This should come from a factory.
    if (m == diskann::Metric::COSINE && std::is_floating_point<T>::value)
    {
        // This is safe because T is float inside the if block.
        this->_distance.reset((Distance<T> *)new AVXNormalizedCosineDistanceFloat());
        this->_normalize_vecs = true;
        diskann::cout << "Normalizing vectors and using L2 for cosine "
                         "AVXNormalizedCosineDistanceFloat()."
                      << std::endl;
    }
    else
    {
        this->_distance.reset((Distance<T> *)get_distance_function<T>(m));
    }
    // REFACTOR: TODO This should move to a factory method.
    // use load_store_stratagy arg to construct this from a factory class.
    _data_store =
        std::make_unique<diskann::InMemDataStore<T>>((location_t)total_internal_points, _dim, this->_distance);

    _locks = std::vector<non_recursive_mutex>(total_internal_points);

    if (enable_tags)
    {
        _location_to_tag.reserve(total_internal_points);
        _tag_to_location.reserve(total_internal_points);
    }
}

template <typename T, typename TagT, typename LabelT> Index<T, TagT, LabelT>::~Index()
{
    // Ensure that no other activity is happening before dtor()
    std::unique_lock<std::shared_timed_mutex> ul(_update_lock);
    std::unique_lock<std::shared_timed_mutex> cl(_consolidate_lock);
    std::unique_lock<std::shared_timed_mutex> tl(_tag_lock);
    std::unique_lock<std::shared_timed_mutex> dl(_delete_lock);

    for (auto &lock : _locks)
    {
        LockGuard lg(lock);
    }

    // if (this->_distance != nullptr)
    //{
    //     delete this->_distance;
    //     this->_distance = nullptr;
    // }
    // REFACTOR

    if (_opt_graph != nullptr)
    {
        delete[] _opt_graph;
    }

    if (!_query_scratch.empty())
    {
        ScratchStoreManager<InMemQueryScratch<T>> manager(_query_scratch);
        manager.destroy();
    }
}

template <typename T, typename TagT, typename LabelT>
void Index<T, TagT, LabelT>::initialize_query_scratch(uint32_t num_threads, uint32_t search_l, uint32_t indexing_l,
                                                      uint32_t r, uint32_t maxc, size_t dim)
{
    for (uint32_t i = 0; i < num_threads; i++)
    {
        auto scratch = new InMemQueryScratch<T>(search_l, indexing_l, r, maxc, dim, _data_store->get_aligned_dim(),
                                                _data_store->get_alignment_factor(), _pq_dist);
        _query_scratch.push(scratch);
    }
}

template <typename T, typename TagT, typename LabelT> size_t Index<T, TagT, LabelT>::save_tags(std::string tags_file)
{
    if (!_enable_tags)
    {
        diskann::cout << "Not saving tags as they are not enabled." << std::endl;
        return 0;
    }
    size_t tag_bytes_written;
    TagT *tag_data = new TagT[_nd + _num_frozen_pts];
    for (uint32_t i = 0; i < _nd; i++)
    {
        TagT tag;
        if (_location_to_tag.try_get(i, tag))
        {
            tag_data[i] = tag;
        }
        else
        {
            // catering to future when tagT can be any type.
            std::memset((char *)&tag_data[i], 0, sizeof(TagT));
        }
    }
    if (_num_frozen_pts > 0)
    {
        std::memset((char *)&tag_data[_start], 0, sizeof(TagT) * _num_frozen_pts);
    }
    try
    {
        tag_bytes_written = save_bin<TagT>(tags_file, tag_data, _nd + _num_frozen_pts, 1);
    }
    catch (std::system_error &e)
    {
        throw FileException(tags_file, e, __FUNCSIG__, __FILE__, __LINE__);
    }
    delete[] tag_data;
    return tag_bytes_written;
}

template <typename T, typename TagT, typename LabelT> size_t Index<T, TagT, LabelT>::save_data(std::string data_file)
{
    // Note: at this point, either _nd == _max_points or any frozen points have
    // been temporarily moved to _nd, so _nd + _num_frozen_points is the valid
    // location limit.
    return _data_store->save(data_file, _nd + _num_frozen_pts);
}

// save the graph index on a file as an adjacency list. For each point,
// first store the number of neighbors, and then the neighbor list (each as
// 4 byte uint32_t)
template <typename T, typename TagT, typename LabelT> size_t Index<T, TagT, LabelT>::save_graph(std::string graph_file)
{
    std::ofstream out;
    open_file_to_write(out, graph_file);

    size_t file_offset = 0; // we will use this if we want
    out.seekp(file_offset, out.beg);
    size_t index_size = 24;
    uint32_t max_degree = 0;
    out.write((char *)&index_size, sizeof(uint64_t));
    out.write((char *)&_max_observed_degree, sizeof(uint32_t));
    uint32_t ep_u32 = _start;
    out.write((char *)&ep_u32, sizeof(uint32_t));
    out.write((char *)&_num_frozen_pts, sizeof(size_t));
    // Note: at this point, either _nd == _max_points or any frozen points have
    // been temporarily moved to _nd, so _nd + _num_frozen_points is the valid
    // location limit.
    for (uint32_t i = 0; i < _nd + _num_frozen_pts; i++)
    {
        uint32_t GK = (uint32_t)_final_graph[i].size();
        out.write((char *)&GK, sizeof(uint32_t));
        out.write((char *)_final_graph[i].data(), GK * sizeof(uint32_t));
        max_degree = _final_graph[i].size() > max_degree ? (uint32_t)_final_graph[i].size() : max_degree;
        index_size += (size_t)(sizeof(uint32_t) * (GK + 1));
    }
    out.seekp(file_offset, out.beg);
    out.write((char *)&index_size, sizeof(uint64_t));
    out.write((char *)&max_degree, sizeof(uint32_t));
    out.close();
    return index_size; // number of bytes written
}

template <typename T, typename TagT, typename LabelT>
size_t Index<T, TagT, LabelT>::save_delete_list(const std::string &filename)
{
    if (_delete_set->size() == 0)
    {
        return 0;
    }
    std::unique_ptr<uint32_t[]> delete_list = std::make_unique<uint32_t[]>(_delete_set->size());
    uint32_t i = 0;
    for (auto &del : *_delete_set)
    {
        delete_list[i++] = del;
    }
    return save_bin<uint32_t>(filename, delete_list.get(), _delete_set->size(), 1);
}

template <typename T, typename TagT, typename LabelT>
void Index<T, TagT, LabelT>::save(const char *filename, bool compact_before_save)
{
    diskann::Timer timer;

    std::unique_lock<std::shared_timed_mutex> ul(_update_lock);
    std::unique_lock<std::shared_timed_mutex> cl(_consolidate_lock);
    std::unique_lock<std::shared_timed_mutex> tl(_tag_lock);
    std::unique_lock<std::shared_timed_mutex> dl(_delete_lock);

    if (compact_before_save)
    {
        compact_data();
        compact_frozen_point();
    }
    else
    {
        if (!_data_compacted)
        {
            throw ANNException("Index save for non-compacted index is not yet implemented", -1, __FUNCSIG__, __FILE__,
                               __LINE__);
        }
    }

    if (!_save_as_one_file)
    {
        if (_filtered_index)
        {
            if (_label_to_medoid_id.size() > 0)
            {
                std::ofstream medoid_writer(std::string(filename) + "_labels_to_medoids.txt");
                if (medoid_writer.fail())
                {
                    throw diskann::ANNException(std::string("Failed to open file ") + filename, -1);
                }
                for (auto iter : _label_to_medoid_id)
                {
                    medoid_writer << iter.first << ", " << iter.second << std::endl;
                }
                medoid_writer.close();
            }

            if (_use_universal_label)
            {
                std::ofstream universal_label_writer(std::string(filename) + "_universal_label.txt");
                assert(universal_label_writer.is_open());
                universal_label_writer << _universal_label << std::endl;
                universal_label_writer.close();
            }

            if (_pts_to_labels.size() > 0)
            {
                std::ofstream label_writer(std::string(filename) + "_labels.txt");
                assert(label_writer.is_open());
                for (uint32_t i = 0; i < _pts_to_labels.size(); i++)
                {
                    for (uint32_t j = 0; j < (_pts_to_labels[i].size() - 1); j++)
                    {
                        label_writer << _pts_to_labels[i][j] << ",";
                    }
                    if (_pts_to_labels[i].size() != 0)
                        label_writer << _pts_to_labels[i][_pts_to_labels[i].size() - 1];
                    label_writer << std::endl;
                }
                label_writer.close();
            }
        }

        std::string graph_file = std::string(filename);
        std::string tags_file = std::string(filename) + ".tags";
        std::string data_file = std::string(filename) + ".data";
        std::string delete_list_file = std::string(filename) + ".del";

        // Because the save_* functions use append mode, ensure that
        // the files are deleted before save. Ideally, we should check
        // the error code for delete_file, but will ignore now because
        // delete should succeed if save will succeed.
        delete_file(graph_file);
        save_graph(graph_file);
        delete_file(data_file);
        save_data(data_file);
        delete_file(tags_file);
        save_tags(tags_file);
        delete_file(delete_list_file);
        save_delete_list(delete_list_file);
    }
    else
    {
        diskann::cout << "Save index in a single file currently not supported. "
                         "Not saving the index."
                      << std::endl;
    }

    // If frozen points were temporarily compacted to _nd, move back to
    // _max_points.
    reposition_frozen_point_to_end();

    diskann::cout << "Time taken for save: " << timer.elapsed() / 1000000.0 << "s." << std::endl;
}

#ifdef EXEC_ENV_OLS
template <typename T, typename TagT, typename LabelT>
size_t Index<T, TagT, LabelT>::load_tags(AlignedFileReader &reader)
{
#else
template <typename T, typename TagT, typename LabelT>
size_t Index<T, TagT, LabelT>::load_tags(const std::string tag_filename)
{
    if (_enable_tags && !file_exists(tag_filename))
    {
        diskann::cerr << "Tag file provided does not exist!" << std::endl;
        throw diskann::ANNException("Tag file provided does not exist!", -1, __FUNCSIG__, __FILE__, __LINE__);
    }
#endif
    if (!_enable_tags)
    {
        diskann::cout << "Tags not loaded as tags not enabled." << std::endl;
        return 0;
    }

    size_t file_dim, file_num_points;
    TagT *tag_data;
#ifdef EXEC_ENV_OLS
    load_bin<TagT>(reader, tag_data, file_num_points, file_dim);
#else
    load_bin<TagT>(std::string(tag_filename), tag_data, file_num_points, file_dim);
#endif

    if (file_dim != 1)
    {
        std::stringstream stream;
        stream << "ERROR: Found " << file_dim << " dimensions for tags,"
               << "but tag file must have 1 dimension." << std::endl;
        diskann::cerr << stream.str() << std::endl;
        delete[] tag_data;
        throw diskann::ANNException(stream.str(), -1, __FUNCSIG__, __FILE__, __LINE__);
    }

    const size_t num_data_points = file_num_points - _num_frozen_pts;
    _location_to_tag.reserve(num_data_points);
    _tag_to_location.reserve(num_data_points);
    for (uint32_t i = 0; i < (uint32_t)num_data_points; i++)
    {
        TagT tag = *(tag_data + i);
        if (_delete_set->find(i) == _delete_set->end())
        {
            _location_to_tag.set(i, tag);
            _tag_to_location[tag] = i;
        }
    }
    diskann::cout << "Tags loaded." << std::endl;
    delete[] tag_data;
    return file_num_points;
}

template <typename T, typename TagT, typename LabelT>
#ifdef EXEC_ENV_OLS
size_t Index<T, TagT, LabelT>::load_data(AlignedFileReader &reader)
{
#else
size_t Index<T, TagT, LabelT>::load_data(std::string filename)
{
#endif
    size_t file_dim, file_num_points;
#ifdef EXEC_ENV_OLS
    diskann::get_bin_metadata(reader, file_num_points, file_dim);
#else
    if (!file_exists(filename))
    {
        std::stringstream stream;
        stream << "ERROR: data file " << filename << " does not exist." << std::endl;
        diskann::cerr << stream.str() << std::endl;
        throw diskann::ANNException(stream.str(), -1, __FUNCSIG__, __FILE__, __LINE__);
    }
    diskann::get_bin_metadata(filename, file_num_points, file_dim);
#endif

    // since we are loading a new dataset, _empty_slots must be cleared
    _empty_slots.clear();

    if (file_dim != _dim)
    {
        std::stringstream stream;
        stream << "ERROR: Driver requests loading " << _dim << " dimension,"
               << "but file has " << file_dim << " dimension." << std::endl;
        diskann::cerr << stream.str() << std::endl;
        throw diskann::ANNException(stream.str(), -1, __FUNCSIG__, __FILE__, __LINE__);
    }

    if (file_num_points > _max_points + _num_frozen_pts)
    {
        // update and tag lock acquired in load() before calling load_data
        resize(file_num_points - _num_frozen_pts);
    }

#ifdef EXEC_ENV_OLS

    // REFACTOR TODO: Must figure out how to support aligned reader in a clean
    // manner.
    copy_aligned_data_from_file<T>(reader, _data, file_num_points, file_dim, _aligned_dim);
#else
    _data_store->load(filename); // offset == 0.
#endif
    return file_num_points;
}

#ifdef EXEC_ENV_OLS
template <typename T, typename TagT, typename LabelT>
size_t Index<T, TagT, LabelT>::load_delete_set(AlignedFileReader &reader)
{
#else
template <typename T, typename TagT, typename LabelT>
size_t Index<T, TagT, LabelT>::load_delete_set(const std::string &filename)
{
#endif
    std::unique_ptr<uint32_t[]> delete_list;
    size_t npts, ndim;

#ifdef EXEC_ENV_OLS
    diskann::load_bin<uint32_t>(reader, delete_list, npts, ndim);
#else
    diskann::load_bin<uint32_t>(filename, delete_list, npts, ndim);
#endif
    assert(ndim == 1);
    for (uint32_t i = 0; i < npts; i++)
    {
        _delete_set->insert(delete_list[i]);
    }
    return npts;
}

// load the index from file and update the max_degree, cur (navigating
// node loc), and _final_graph (adjacency list)
template <typename T, typename TagT, typename LabelT>
#ifdef EXEC_ENV_OLS
void Index<T, TagT, LabelT>::load(AlignedFileReader &reader, uint32_t num_threads, uint32_t search_l)
{
#else
void Index<T, TagT, LabelT>::load(const char *filename, uint32_t num_threads, uint32_t search_l)
{
#endif
    std::unique_lock<std::shared_timed_mutex> ul(_update_lock);
    std::unique_lock<std::shared_timed_mutex> cl(_consolidate_lock);
    std::unique_lock<std::shared_timed_mutex> tl(_tag_lock);
    std::unique_lock<std::shared_timed_mutex> dl(_delete_lock);

    _has_built = true;

    size_t tags_file_num_pts = 0, graph_num_pts = 0, data_file_num_pts = 0, label_num_pts = 0;

    std::string mem_index_file(filename);
    std::string labels_file = mem_index_file + "_labels.txt";
    std::string labels_to_medoids = mem_index_file + "_labels_to_medoids.txt";
    std::string labels_map_file = mem_index_file + "_labels_map.txt";

    if (!_save_as_one_file)
    {
        // For DLVS Store, we will not support saving the index in multiple
        // files.
#ifndef EXEC_ENV_OLS
        std::string data_file = std::string(filename) + ".data";
        std::string tags_file = std::string(filename) + ".tags";
        std::string delete_set_file = std::string(filename) + ".del";
        std::string graph_file = std::string(filename);
        data_file_num_pts = load_data(data_file);
        if (file_exists(delete_set_file))
        {
            load_delete_set(delete_set_file);
        }
        if (_enable_tags)
        {
            tags_file_num_pts = load_tags(tags_file);
        }
        graph_num_pts = load_graph(graph_file, data_file_num_pts);
#endif
    }
    else
    {
        diskann::cout << "Single index file saving/loading support not yet "
                         "enabled. Not loading the index."
                      << std::endl;
        return;
    }

    if (data_file_num_pts != graph_num_pts || (data_file_num_pts != tags_file_num_pts && _enable_tags))
    {
        std::stringstream stream;
        stream << "ERROR: When loading index, loaded " << data_file_num_pts << " points from datafile, "
               << graph_num_pts << " from graph, and " << tags_file_num_pts
               << " tags, with num_frozen_pts being set to " << _num_frozen_pts << " in constructor." << std::endl;
        diskann::cerr << stream.str() << std::endl;
        throw diskann::ANNException(stream.str(), -1, __FUNCSIG__, __FILE__, __LINE__);
    }

    if (file_exists(labels_file))
    {
        _label_map = load_label_map(labels_map_file);
        parse_label_file(labels_file, label_num_pts);
        assert(label_num_pts == data_file_num_pts);
        if (file_exists(labels_to_medoids))
        {
            std::ifstream medoid_stream(labels_to_medoids);
            std::string line, token;
            uint32_t line_cnt = 0;

            _label_to_medoid_id.clear();

            while (std::getline(medoid_stream, line))
            {
                std::istringstream iss(line);
                uint32_t cnt = 0;
                uint32_t medoid = 0;
                LabelT label;
                while (std::getline(iss, token, ','))
                {
                    token.erase(std::remove(token.begin(), token.end(), '\n'), token.end());
                    token.erase(std::remove(token.begin(), token.end(), '\r'), token.end());
                    LabelT token_as_num = std::stoul(token);
                    if (cnt == 0)
                        label = token_as_num;
                    else
                        medoid = token_as_num;
                    cnt++;
                }
                _label_to_medoid_id[label] = medoid;
                line_cnt++;
            }
        }

        std::string universal_label_file(filename);
        universal_label_file += "_universal_label.txt";
        if (file_exists(universal_label_file))
        {
            std::ifstream universal_label_reader(universal_label_file);
            universal_label_reader >> _universal_label;
            _use_universal_label = true;
            universal_label_reader.close();
        }
    }

    _nd = data_file_num_pts - _num_frozen_pts;
    _empty_slots.clear();
    _empty_slots.reserve(_max_points);
    for (auto i = _nd; i < _max_points; i++)
    {
        _empty_slots.insert((uint32_t)i);
    }

    reposition_frozen_point_to_end();
    diskann::cout << "Num frozen points:" << _num_frozen_pts << " _nd: " << _nd << " _start: " << _start
                  << " size(_location_to_tag): " << _location_to_tag.size()
                  << " size(_tag_to_location):" << _tag_to_location.size() << " Max points: " << _max_points
                  << std::endl;

    // For incremental index, _query_scratch is initialized in the constructor.
    // For the bulk index, the params required to initialize _query_scratch
    // are known only at load time, hence this check and the call to
    // initialize_q_s().
    if (_query_scratch.size() == 0)
    {
        initialize_query_scratch(num_threads, search_l, search_l, (uint32_t)_max_range_of_loaded_graph, _indexingMaxC,
                                 _dim);
    }
}

#ifndef EXEC_ENV_OLS
template <typename T, typename TagT, typename LabelT>
size_t Index<T, TagT, LabelT>::get_graph_num_frozen_points(const std::string &graph_file)
{
    size_t expected_file_size;
    uint32_t max_observed_degree, start;
    size_t file_frozen_pts;

    std::ifstream in;
    in.exceptions(std::ios::badbit | std::ios::failbit);

    in.open(graph_file, std::ios::binary);
    in.read((char *)&expected_file_size, sizeof(size_t));
    in.read((char *)&max_observed_degree, sizeof(uint32_t));
    in.read((char *)&start, sizeof(uint32_t));
    in.read((char *)&file_frozen_pts, sizeof(size_t));

    return file_frozen_pts;
}
#endif

#ifdef EXEC_ENV_OLS
template <typename T, typename TagT, typename LabelT>
size_t Index<T, TagT, LabelT>::load_graph(AlignedFileReader &reader, size_t expected_num_points)
{
#else

template <typename T, typename TagT, typename LabelT>
size_t Index<T, TagT, LabelT>::load_graph(std::string filename, size_t expected_num_points)
{
#endif
    size_t expected_file_size;
    size_t file_frozen_pts;

#ifdef EXEC_ENV_OLS
    int header_size = 2 * sizeof(size_t) + 2 * sizeof(uint32_t);
    std::unique_ptr<char[]> header = std::make_unique<char[]>(header_size);
    read_array(reader, header.get(), header_size);

    expected_file_size = *((size_t *)header.get());
    _max_observed_degree = *((uint32_t *)(header.get() + sizeof(size_t)));
    _start = *((uint32_t *)(header.get() + sizeof(size_t) + sizeof(uint32_t)));
    file_frozen_pts = *((size_t *)(header.get() + sizeof(size_t) + sizeof(uint32_t) + sizeof(uint32_t)));
#else

    size_t file_offset = 0; // will need this for single file format support
    std::ifstream in;
    in.exceptions(std::ios::badbit | std::ios::failbit);
    in.open(filename, std::ios::binary);
    in.seekg(file_offset, in.beg);
    in.read((char *)&expected_file_size, sizeof(size_t));
    in.read((char *)&_max_observed_degree, sizeof(uint32_t));
    in.read((char *)&_start, sizeof(uint32_t));
    in.read((char *)&file_frozen_pts, sizeof(size_t));
    size_t vamana_metadata_size = sizeof(size_t) + sizeof(uint32_t) + sizeof(uint32_t) + sizeof(size_t);

#endif
    diskann::cout << "From graph header, expected_file_size: " << expected_file_size
                  << ", _max_observed_degree: " << _max_observed_degree << ", _start: " << _start
                  << ", file_frozen_pts: " << file_frozen_pts << std::endl;

    if (file_frozen_pts != _num_frozen_pts)
    {
        std::stringstream stream;
        if (file_frozen_pts == 1)
        {
            stream << "ERROR: When loading index, detected dynamic index, but "
                      "constructor asks for static index. Exitting."
                   << std::endl;
        }
        else
        {
            stream << "ERROR: When loading index, detected static index, but "
                      "constructor asks for dynamic index. Exitting."
                   << std::endl;
        }
        diskann::cerr << stream.str() << std::endl;
        throw diskann::ANNException(stream.str(), -1, __FUNCSIG__, __FILE__, __LINE__);
    }

#ifdef EXEC_ENV_OLS
    diskann::cout << "Loading vamana graph from reader..." << std::flush;
#else
    diskann::cout << "Loading vamana graph " << filename << "..." << std::flush;
#endif

    const size_t expected_max_points = expected_num_points - file_frozen_pts;

    // If user provides more points than max_points
    // resize the _final_graph to the larger size.
    if (_max_points < expected_max_points)
    {
        diskann::cout << "Number of points in data: " << expected_max_points
                      << " is greater than max_points: " << _max_points
                      << " Setting max points to: " << expected_max_points << std::endl;
        _final_graph.resize(expected_max_points + _num_frozen_pts);
        _max_points = expected_max_points;
    }
#ifdef EXEC_ENV_OLS
    uint32_t nodes_read = 0;
    size_t cc = 0;
    size_t graph_offset = header_size;
    while (nodes_read < expected_num_points)
    {
        uint32_t k;
        read_value(reader, k, graph_offset);
        graph_offset += sizeof(uint32_t);
        std::vector<uint32_t> tmp(k);
        tmp.reserve(k);
        read_array(reader, tmp.data(), k, graph_offset);
        graph_offset += k * sizeof(uint32_t);
        cc += k;
        _final_graph[nodes_read].swap(tmp);
        nodes_read++;
        if (nodes_read % 1000000 == 0)
        {
            diskann::cout << "." << std::flush;
        }
        if (k > _max_range_of_loaded_graph)
        {
            _max_range_of_loaded_graph = k;
        }
    }
#else
    size_t bytes_read = vamana_metadata_size;
    size_t cc = 0;
    uint32_t nodes_read = 0;
    while (bytes_read != expected_file_size)
    {
        uint32_t k;
        in.read((char *)&k, sizeof(uint32_t));

        if (k == 0)
        {
            diskann::cerr << "ERROR: Point found with no out-neighbors, point#" << nodes_read << std::endl;
        }

        cc += k;
        ++nodes_read;
        std::vector<uint32_t> tmp(k);
        tmp.reserve(k);
        in.read((char *)tmp.data(), k * sizeof(uint32_t));
        _final_graph[nodes_read - 1].swap(tmp);
        bytes_read += sizeof(uint32_t) * ((size_t)k + 1);
        if (nodes_read % 10000000 == 0)
            diskann::cout << "." << std::flush;
        if (k > _max_range_of_loaded_graph)
        {
            _max_range_of_loaded_graph = k;
        }
    }
#endif

    diskann::cout << "done. Index has " << nodes_read << " nodes and " << cc << " out-edges, _start is set to "
                  << _start << std::endl;
    return nodes_read;
}

template <typename T, typename TagT, typename LabelT> int Index<T, TagT, LabelT>::get_vector_by_tag(TagT &tag, T *vec)
{
    std::shared_lock<std::shared_timed_mutex> lock(_tag_lock);
    if (_tag_to_location.find(tag) == _tag_to_location.end())
    {
        diskann::cout << "Tag " << tag << " does not exist" << std::endl;
        return -1;
    }

    location_t location = _tag_to_location[tag];
    _data_store->get_vector(location, vec);

    return 0;
}

template <typename T, typename TagT, typename LabelT> uint32_t Index<T, TagT, LabelT>::calculate_entry_point()
{
    //  TODO: need to compute medoid with PQ data too, for now sample at random
    if (_pq_dist)
    {
        size_t r = (size_t)rand() * (size_t)RAND_MAX + (size_t)rand();
        return (uint32_t)(r % (size_t)_nd);
    }

    // TODO: This function does not support multi-threaded calculation of medoid.
    // Must revisit if perf is a concern.
    return _data_store->calculate_medoid();
}

template <typename T, typename TagT, typename LabelT> std::vector<uint32_t> Index<T, TagT, LabelT>::get_init_ids()
{
    std::vector<uint32_t> init_ids;
    init_ids.reserve(1 + _num_frozen_pts);

    init_ids.emplace_back(_start);

    for (uint32_t frozen = _max_points; frozen < _max_points + _num_frozen_pts; frozen++)
    {
        if (frozen != _start)
        {
            init_ids.emplace_back(frozen);
        }
    }

    return init_ids;
}

template <typename T, typename TagT, typename LabelT>
std::pair<uint32_t, uint32_t> Index<T, TagT, LabelT>::iterate_to_fixed_point(
    const T *query, const uint32_t Lsize, const std::vector<uint32_t> &init_ids, InMemQueryScratch<T> *scratch,
    bool use_filter, const std::vector<LabelT> &filter_label, bool search_invocation)
{
    std::vector<Neighbor> &expanded_nodes = scratch->pool();
    NeighborPriorityQueue &best_L_nodes = scratch->best_l_nodes();
    best_L_nodes.reserve(Lsize);
    tsl::robin_set<uint32_t> &inserted_into_pool_rs = scratch->inserted_into_pool_rs();
    boost::dynamic_bitset<> &inserted_into_pool_bs = scratch->inserted_into_pool_bs();
    std::vector<uint32_t> &id_scratch = scratch->id_scratch();
    std::vector<float> &dist_scratch = scratch->dist_scratch();
    assert(id_scratch.size() == 0);

    // REFACTOR
    // T *aligned_query = scratch->aligned_query();
    // memcpy(aligned_query, query, _dim * sizeof(T));
    // if (_normalize_vecs)
    //{
    //     normalize((float *)aligned_query, _dim);
    // }

    T *aligned_query = scratch->aligned_query();

    float *query_float = nullptr;
    float *query_rotated = nullptr;
    float *pq_dists = nullptr;
    uint8_t *pq_coord_scratch = nullptr;
    // Intialize PQ related scratch to use PQ based distances
    if (_pq_dist)
    {
        // Get scratch spaces
        PQScratch<T> *pq_query_scratch = scratch->pq_scratch();
        query_float = pq_query_scratch->aligned_query_float;
        query_rotated = pq_query_scratch->rotated_query;
        pq_dists = pq_query_scratch->aligned_pqtable_dist_scratch;

        // Copy query vector to float and then to "rotated" query
        for (size_t d = 0; d < _dim; d++)
        {
            query_float[d] = (float)aligned_query[d];
        }
        pq_query_scratch->set(_dim, aligned_query);

        // center the query and rotate if we have a rotation matrix
        _pq_table.preprocess_query(query_rotated);
        _pq_table.populate_chunk_distances(query_rotated, pq_dists);

        pq_coord_scratch = pq_query_scratch->aligned_pq_coord_scratch;
    }

    if (expanded_nodes.size() > 0 || id_scratch.size() > 0)
    {
        throw ANNException("ERROR: Clear scratch space before passing.", -1, __FUNCSIG__, __FILE__, __LINE__);
    }

    // Decide whether to use bitset or robin set to mark visited nodes
    auto total_num_points = _max_points + _num_frozen_pts;
    bool fast_iterate = total_num_points <= MAX_POINTS_FOR_USING_BITSET;

    if (fast_iterate)
    {
        if (inserted_into_pool_bs.size() < total_num_points)
        {
            // hopefully using 2X will reduce the number of allocations.
            auto resize_size =
                2 * total_num_points > MAX_POINTS_FOR_USING_BITSET ? MAX_POINTS_FOR_USING_BITSET : 2 * total_num_points;
            inserted_into_pool_bs.resize(resize_size);
        }
    }

    // Lambda to determine if a node has been visited
    auto is_not_visited = [this, fast_iterate, &inserted_into_pool_bs, &inserted_into_pool_rs](const uint32_t id) {
        return fast_iterate ? inserted_into_pool_bs[id] == 0
                            : inserted_into_pool_rs.find(id) == inserted_into_pool_rs.end();
    };

    // Lambda to batch compute query<-> node distances in PQ space
    auto compute_dists = [this, pq_coord_scratch, pq_dists](const std::vector<uint32_t> &ids,
                                                            std::vector<float> &dists_out) {
        diskann::aggregate_coords(ids, this->_pq_data, this->_num_pq_chunks, pq_coord_scratch);
        diskann::pq_dist_lookup(pq_coord_scratch, ids.size(), this->_num_pq_chunks, pq_dists, dists_out);
    };

    // Initialize the candidate pool with starting points
    for (auto id : init_ids)
    {
        if (id >= _max_points + _num_frozen_pts)
        {
            diskann::cerr << "Out of range loc found as an edge : " << id << std::endl;
            throw diskann::ANNException(std::string("Wrong loc") + std::to_string(id), -1, __FUNCSIG__, __FILE__,
                                        __LINE__);
        }

        if (use_filter)
        {
            std::vector<LabelT> common_filters;
            auto &x = _pts_to_labels[id];
            std::set_intersection(filter_label.begin(), filter_label.end(), x.begin(), x.end(),
                                  std::back_inserter(common_filters));
            if (_use_universal_label)
            {
                if (std::find(filter_label.begin(), filter_label.end(), _universal_label) != filter_label.end() ||
                    std::find(x.begin(), x.end(), _universal_label) != x.end())
                    common_filters.emplace_back(_universal_label);
            }

            if (common_filters.size() == 0)
                continue;
        }

        if (is_not_visited(id))
        {
            if (fast_iterate)
            {
                inserted_into_pool_bs[id] = 1;
            }
            else
            {
                inserted_into_pool_rs.insert(id);
            }

            float distance;
            if (_pq_dist)
            {
                pq_dist_lookup(pq_coord_scratch, 1, this->_num_pq_chunks, pq_dists, &distance);
            }
            else
            {
                distance = _data_store->get_distance(aligned_query, id);
            }
            Neighbor nn = Neighbor(id, distance);
            best_L_nodes.insert(nn);
        }
    }

    uint32_t hops = 0;
    uint32_t cmps = 0;

    while (best_L_nodes.has_unexpanded_node())
    {
        auto nbr = best_L_nodes.closest_unexpanded();
        auto n = nbr.id;

        // Add node to expanded nodes to create pool for prune later
        if (!search_invocation)
        {
            if (!use_filter)
            {
                expanded_nodes.emplace_back(nbr);
            }
            else
            { // in filter based indexing, the same point might invoke
                // multiple iterate_to_fixed_points, so need to be careful
                // not to add the same item to pool multiple times.
                if (std::find(expanded_nodes.begin(), expanded_nodes.end(), nbr) == expanded_nodes.end())
                {
                    expanded_nodes.emplace_back(nbr);
                }
            }
        }

        // Find which of the nodes in des have not been visited before
        id_scratch.clear();
        dist_scratch.clear();
        {
            if (_dynamic_index)
                _locks[n].lock();
            for (auto id : _final_graph[n])
            {
                assert(id < _max_points + _num_frozen_pts);

                if (use_filter)
                {
                    // NOTE: NEED TO CHECK IF THIS CORRECT WITH NEW LOCKS.
                    std::vector<LabelT> common_filters;
                    auto &x = _pts_to_labels[id];
                    std::set_intersection(filter_label.begin(), filter_label.end(), x.begin(), x.end(),
                                          std::back_inserter(common_filters));
                    if (_use_universal_label)
                    {
                        if (std::find(filter_label.begin(), filter_label.end(), _universal_label) !=
                                filter_label.end() ||
                            std::find(x.begin(), x.end(), _universal_label) != x.end())
                            common_filters.emplace_back(_universal_label);
                    }

                    if (common_filters.size() == 0)
                        continue;
                }

                if (is_not_visited(id))
                {
                    id_scratch.push_back(id);
                }
            }

            if (_dynamic_index)
                _locks[n].unlock();
        }

        // Mark nodes visited
        for (auto id : id_scratch)
        {
            if (fast_iterate)
            {
                inserted_into_pool_bs[id] = 1;
            }
            else
            {
                inserted_into_pool_rs.insert(id);
            }
        }

        // Compute distances to unvisited nodes in the expansion
        if (_pq_dist)
        {
            assert(dist_scratch.capacity() >= id_scratch.size());
            compute_dists(id_scratch, dist_scratch);
        }
        else
        {
            assert(dist_scratch.size() == 0);
            for (size_t m = 0; m < id_scratch.size(); ++m)
            {
                uint32_t id = id_scratch[m];

                if (m + 1 < id_scratch.size())
                {
                    auto nextn = id_scratch[m + 1];
                    _data_store->prefetch_vector(nextn);
                }

                dist_scratch.push_back(_data_store->get_distance(aligned_query, id));
            }
        }
        cmps += id_scratch.size();

        // Insert <id, dist> pairs into the pool of candidates
        for (size_t m = 0; m < id_scratch.size(); ++m)
        {
            best_L_nodes.insert(Neighbor(id_scratch[m], dist_scratch[m]));
        }
    }
    return std::make_pair(hops, cmps);
}

template <typename T, typename TagT, typename LabelT>
void Index<T, TagT, LabelT>::search_for_point_and_prune(int location, uint32_t Lindex,
                                                        std::vector<uint32_t> &pruned_list,
                                                        InMemQueryScratch<T> *scratch, bool use_filter,
                                                        uint32_t filteredLindex)
{
    const std::vector<uint32_t> init_ids = get_init_ids();
    const std::vector<LabelT> unused_filter_label;

    if (!use_filter)
    {
        _data_store->get_vector(location, scratch->aligned_query());
        iterate_to_fixed_point(scratch->aligned_query(), Lindex, init_ids, scratch, false, unused_filter_label, false);
    }
    else
    {
        std::vector<uint32_t> filter_specific_start_nodes;
        for (auto &x : _pts_to_labels[location])
            filter_specific_start_nodes.emplace_back(_label_to_medoid_id[x]);

        _data_store->get_vector(location, scratch->aligned_query());
        iterate_to_fixed_point(scratch->aligned_query(), filteredLindex, filter_specific_start_nodes, scratch, true,
                               _pts_to_labels[location], false);
    }

    auto &pool = scratch->pool();

    for (uint32_t i = 0; i < pool.size(); i++)
    {
        if (pool[i].id == (uint32_t)location)
        {
            pool.erase(pool.begin() + i);
            i--;
        }
    }

    if (pruned_list.size() > 0)
    {
        throw diskann::ANNException("ERROR: non-empty pruned_list passed", -1, __FUNCSIG__, __FILE__, __LINE__);
    }

    prune_neighbors(location, pool, pruned_list, scratch);

    assert(!pruned_list.empty());
    assert(_final_graph.size() == _max_points + _num_frozen_pts);
}

template <typename T, typename TagT, typename LabelT>
void Index<T, TagT, LabelT>::occlude_list(const uint32_t location, std::vector<Neighbor> &pool, const float alpha,
                                          const uint32_t degree, const uint32_t maxc, std::vector<uint32_t> &result,
                                          InMemQueryScratch<T> *scratch,
                                          const tsl::robin_set<uint32_t> *const delete_set_ptr)
{
    if (pool.size() == 0)
        return;

    // Truncate pool at maxc and initialize scratch spaces
    assert(std::is_sorted(pool.begin(), pool.end()));
    assert(result.size() == 0);
    if (pool.size() > maxc)
        pool.resize(maxc);
    std::vector<float> &occlude_factor = scratch->occlude_factor();
    // occlude_list can be called with the same scratch more than once by
    // search_for_point_and_add_link through inter_insert.
    occlude_factor.clear();
    // Initialize occlude_factor to pool.size() many 0.0f values for correctness
    occlude_factor.insert(occlude_factor.end(), pool.size(), 0.0f);

    float cur_alpha = 1;
    while (cur_alpha <= alpha && result.size() < degree)
    {
        // used for MIPS, where we store a value of eps in cur_alpha to
        // denote pruned out entries which we can skip in later rounds.
        float eps = cur_alpha + 0.01f;

        for (auto iter = pool.begin(); result.size() < degree && iter != pool.end(); ++iter)
        {
            if (occlude_factor[iter - pool.begin()] > cur_alpha)
            {
                continue;
            }
            // Set the entry to float::max so that is not considered again
            occlude_factor[iter - pool.begin()] = std::numeric_limits<float>::max();
            // Add the entry to the result if its not been deleted, and doesn't
            // add a self loop
            if (delete_set_ptr == nullptr || delete_set_ptr->find(iter->id) == delete_set_ptr->end())
            {
                if (iter->id != location)
                {
                    result.push_back(iter->id);
                }
            }

            // Update occlude factor for points from iter+1 to pool.end()
            for (auto iter2 = iter + 1; iter2 != pool.end(); iter2++)
            {
                auto t = iter2 - pool.begin();
                if (occlude_factor[t] > alpha)
                    continue;

                bool prune_allowed = true;
                if (_filtered_index)
                {
                    uint32_t a = iter->id;
                    uint32_t b = iter2->id;
                    for (auto &x : _pts_to_labels[b])
                    {
                        if (std::find(_pts_to_labels[a].begin(), _pts_to_labels[a].end(), x) == _pts_to_labels[a].end())
                        {
                            prune_allowed = false;
                        }
                        if (!prune_allowed)
                            break;
                    }
                }
                if (!prune_allowed)
                    continue;

                float djk = _data_store->get_distance(iter2->id, iter->id);
                if (_dist_metric == diskann::Metric::L2 || _dist_metric == diskann::Metric::COSINE)
                {
                    occlude_factor[t] = (djk == 0) ? std::numeric_limits<float>::max()
                                                   : std::max(occlude_factor[t], iter2->distance / djk);
                }
                else if (_dist_metric == diskann::Metric::INNER_PRODUCT)
                {
                    // Improvization for flipping max and min dist for MIPS
                    float x = -iter2->distance;
                    float y = -djk;
                    if (y > cur_alpha * x)
                    {
                        occlude_factor[t] = std::max(occlude_factor[t], eps);
                    }
                }
            }
        }
        cur_alpha *= 1.2f;
    }
}

template <typename T, typename TagT, typename LabelT>
void Index<T, TagT, LabelT>::prune_neighbors(const uint32_t location, std::vector<Neighbor> &pool,
                                             std::vector<uint32_t> &pruned_list, InMemQueryScratch<T> *scratch)
{
    prune_neighbors(location, pool, _indexingRange, _indexingMaxC, _indexingAlpha, pruned_list, scratch);
}

template <typename T, typename TagT, typename LabelT>
void Index<T, TagT, LabelT>::prune_neighbors(const uint32_t location, std::vector<Neighbor> &pool, const uint32_t range,
                                             const uint32_t max_candidate_size, const float alpha,
                                             std::vector<uint32_t> &pruned_list, InMemQueryScratch<T> *scratch)
{
    if (pool.size() == 0)
    {
        // if the pool is empty, behave like a noop
        pruned_list.clear();
        return;
    }

    _max_observed_degree = (std::max)(_max_observed_degree, range);

    // If using _pq_build, over-write the PQ distances with actual distances
    if (_pq_dist)
    {
        for (auto &ngh : pool)
            ngh.distance = _data_store->get_distance(ngh.id, location);
    }

    // sort the pool based on distance to query and prune it with occlude_list
    std::sort(pool.begin(), pool.end());
    pruned_list.clear();
    pruned_list.reserve(range);

    occlude_list(location, pool, alpha, range, max_candidate_size, pruned_list, scratch);
    assert(pruned_list.size() <= range);

    if (_saturate_graph && alpha > 1)
    {
        for (const auto &node : pool)
        {
            if (pruned_list.size() >= range)
                break;
            if ((std::find(pruned_list.begin(), pruned_list.end(), node.id) == pruned_list.end()) &&
                node.id != location)
                pruned_list.push_back(node.id);
        }
    }
}

template <typename T, typename TagT, typename LabelT>
void Index<T, TagT, LabelT>::inter_insert(uint32_t n, std::vector<uint32_t> &pruned_list, const uint32_t range,
                                          InMemQueryScratch<T> *scratch)
{
    const auto &src_pool = pruned_list;

    assert(!src_pool.empty());

    for (auto des : src_pool)
    {
        // des.loc is the loc of the neighbors of n
        assert(des < _max_points + _num_frozen_pts);
        // des_pool contains the neighbors of the neighbors of n
        std::vector<uint32_t> copy_of_neighbors;
        bool prune_needed = false;
        {
            LockGuard guard(_locks[des]);
            auto &des_pool = _final_graph[des];
            if (std::find(des_pool.begin(), des_pool.end(), n) == des_pool.end())
            {
                if (des_pool.size() < (uint64_t)(GRAPH_SLACK_FACTOR * range))
                {
                    des_pool.emplace_back(n);
                    prune_needed = false;
                }
                else
                {
                    copy_of_neighbors.reserve(des_pool.size() + 1);
                    copy_of_neighbors = des_pool;
                    copy_of_neighbors.push_back(n);
                    prune_needed = true;
                }
            }
        } // des lock is released by this point

        if (prune_needed)
        {
            tsl::robin_set<uint32_t> dummy_visited(0);
            std::vector<Neighbor> dummy_pool(0);

            size_t reserveSize = (size_t)(std::ceil(1.05 * GRAPH_SLACK_FACTOR * range));
            dummy_visited.reserve(reserveSize);
            dummy_pool.reserve(reserveSize);

            for (auto cur_nbr : copy_of_neighbors)
            {
                if (dummy_visited.find(cur_nbr) == dummy_visited.end() && cur_nbr != des)
                {
                    float dist = _data_store->get_distance(des, cur_nbr);
                    dummy_pool.emplace_back(Neighbor(cur_nbr, dist));
                    dummy_visited.insert(cur_nbr);
                }
            }
            std::vector<uint32_t> new_out_neighbors;
            prune_neighbors(des, dummy_pool, new_out_neighbors, scratch);
            {
                LockGuard guard(_locks[des]);

                _final_graph[des] = new_out_neighbors;
            }
        }
    }
}

template <typename T, typename TagT, typename LabelT>
void Index<T, TagT, LabelT>::inter_insert(uint32_t n, std::vector<uint32_t> &pruned_list, InMemQueryScratch<T> *scratch)
{
    inter_insert(n, pruned_list, _indexingRange, scratch);
}

template <typename T, typename TagT, typename LabelT>
void Index<T, TagT, LabelT>::link(IndexWriteParameters &parameters)
{
    uint32_t num_threads = parameters.num_threads;
    if (num_threads != 0)
        omp_set_num_threads(num_threads);

    _saturate_graph = parameters.saturate_graph;

    _indexingQueueSize = parameters.search_list_size;
    _filterIndexingQueueSize = parameters.filter_list_size;
    _indexingRange = parameters.max_degree;
    _indexingMaxC = parameters.max_occlusion_size;
    _indexingAlpha = parameters.alpha;

    /* visit_order is a vector that is initialized to the entire graph */
    std::vector<uint32_t> visit_order;
    std::vector<diskann::Neighbor> pool, tmp;
    tsl::robin_set<uint32_t> visited;
    visit_order.reserve(_nd + _num_frozen_pts);
    for (uint32_t i = 0; i < (uint32_t)_nd; i++)
    {
        visit_order.emplace_back(i);
    }

    // If there are any frozen points, add them all.
    for (uint32_t frozen = _max_points; frozen < _max_points + _num_frozen_pts; frozen++)
    {
        visit_order.emplace_back(frozen);
    }

    // if there are frozen points, the first such one is set to be the _start
    if (_num_frozen_pts > 0)
        _start = (uint32_t)_max_points;
    else
        _start = calculate_entry_point();

    for (size_t p = 0; p < _nd; p++)
    {
        _final_graph[p].reserve((size_t)(std::ceil(_indexingRange * GRAPH_SLACK_FACTOR * 1.05)));
    }

    diskann::Timer link_timer;

#pragma omp parallel for schedule(dynamic, 2048)
    for (int64_t node_ctr = 0; node_ctr < (int64_t)(visit_order.size()); node_ctr++)
    {
        auto node = visit_order[node_ctr];

        ScratchStoreManager<InMemQueryScratch<T>> manager(_query_scratch);
        auto scratch = manager.scratch_space();

        std::vector<uint32_t> pruned_list;
        if (_filtered_index)
        {
            search_for_point_and_prune(node, _indexingQueueSize, pruned_list, scratch, _filtered_index,
                                       _filterIndexingQueueSize);
        }
        else
        {
            search_for_point_and_prune(node, _indexingQueueSize, pruned_list, scratch);
        }
        {
            LockGuard guard(_locks[node]);
            _final_graph[node].reserve((size_t)(_indexingRange * GRAPH_SLACK_FACTOR * 1.05));
            _final_graph[node] = pruned_list;
            assert(_final_graph[node].size() <= _indexingRange);
        }

        inter_insert(node, pruned_list, scratch);

        if (node_ctr % 100000 == 0)
        {
            diskann::cout << "\r" << (100.0 * node_ctr) / (visit_order.size()) << "% of index build completed."
                          << std::flush;
        }
    }

    if (_nd > 0)
    {
        diskann::cout << "Starting final cleanup.." << std::flush;
    }
#pragma omp parallel for schedule(dynamic, 2048)
    for (int64_t node_ctr = 0; node_ctr < (int64_t)(visit_order.size()); node_ctr++)
    {
        auto node = visit_order[node_ctr];
        if (_final_graph[node].size() > _indexingRange)
        {
            ScratchStoreManager<InMemQueryScratch<T>> manager(_query_scratch);
            auto scratch = manager.scratch_space();

            tsl::robin_set<uint32_t> dummy_visited(0);
            std::vector<Neighbor> dummy_pool(0);
            std::vector<uint32_t> new_out_neighbors;

            for (auto cur_nbr : _final_graph[node])
            {
                if (dummy_visited.find(cur_nbr) == dummy_visited.end() && cur_nbr != node)
                {
                    float dist = _data_store->get_distance(node, cur_nbr);
                    dummy_pool.emplace_back(Neighbor(cur_nbr, dist));
                    dummy_visited.insert(cur_nbr);
                }
            }
            prune_neighbors(node, dummy_pool, new_out_neighbors, scratch);

            _final_graph[node].clear();
            for (auto id : new_out_neighbors)
                _final_graph[node].emplace_back(id);
        }
    }
    if (_nd > 0)
    {
        diskann::cout << "done. Link time: " << ((double)link_timer.elapsed() / (double)1000000) << "s" << std::endl;
    }
}

template <typename T, typename TagT, typename LabelT>
void Index<T, TagT, LabelT>::prune_all_neighbors(const uint32_t max_degree, const uint32_t max_occlusion_size,
                                                 const float alpha)
{
    const uint32_t range = max_degree;
    const uint32_t maxc = max_occlusion_size;

    _filtered_index = true;

    diskann::Timer timer;
#pragma omp parallel for
    for (int64_t node = 0; node < (int64_t)(_max_points + _num_frozen_pts); node++)
    {
        if ((size_t)node < _nd || (size_t)node >= _max_points)
        {
            if (_final_graph[node].size() > range)
            {
                tsl::robin_set<uint32_t> dummy_visited(0);
                std::vector<Neighbor> dummy_pool(0);
                std::vector<uint32_t> new_out_neighbors;

                ScratchStoreManager<InMemQueryScratch<T>> manager(_query_scratch);
                auto scratch = manager.scratch_space();

                for (auto cur_nbr : _final_graph[node])
                {
                    if (dummy_visited.find(cur_nbr) == dummy_visited.end() && cur_nbr != node)
                    {
                        float dist = _data_store->get_distance(node, cur_nbr);
                        dummy_pool.emplace_back(Neighbor(cur_nbr, dist));
                        dummy_visited.insert(cur_nbr);
                    }
                }

                prune_neighbors((uint32_t)node, dummy_pool, range, maxc, alpha, new_out_neighbors, scratch);
                _final_graph[node].clear();
                for (auto id : new_out_neighbors)
                    _final_graph[node].emplace_back(id);
            }
        }
    }

    diskann::cout << "Prune time : " << timer.elapsed() / 1000 << "ms" << std::endl;
    size_t max = 0, min = 1 << 30, total = 0, cnt = 0;
    for (size_t i = 0; i < _max_points + _num_frozen_pts; i++)
    {
        if (i < _nd || i >= _max_points)
        {
            const std::vector<uint32_t> &pool = _final_graph[i];
            max = (std::max)(max, pool.size());
            min = (std::min)(min, pool.size());
            total += pool.size();
            if (pool.size() < 2)
                cnt++;
        }
    }
    if (min > max)
        min = max;
    if (_nd > 0)
    {
        diskann::cout << "Index built with degree: max:" << max
                      << "  avg:" << (float)total / (float)(_nd + _num_frozen_pts) << "  min:" << min
                      << "  count(deg<2):" << cnt << std::endl;
    }
}

// REFACTOR
template <typename T, typename TagT, typename LabelT>
void Index<T, TagT, LabelT>::set_start_points(const T *data, size_t data_count)
{
    std::unique_lock<std::shared_timed_mutex> ul(_update_lock);
    std::unique_lock<std::shared_timed_mutex> tl(_tag_lock);
    if (_nd > 0)
        throw ANNException("Can not set starting point for a non-empty index", -1, __FUNCSIG__, __FILE__, __LINE__);

    if (data_count != _num_frozen_pts * _dim)
        throw ANNException("Invalid number of points", -1, __FUNCSIG__, __FILE__, __LINE__);

<<<<<<< HEAD
    //     memcpy(_data + _aligned_dim * _max_points, data, _aligned_dim * sizeof(T) * _num_frozen_pts);
=======
    //     memcpy(_data + _aligned_dim * _max_points, data, _aligned_dim *
    //     sizeof(T) * _num_frozen_pts);
>>>>>>> d2f3bd7a
    for (location_t i = _max_points; i < _max_points + _num_frozen_pts; i++)
    {
        _data_store->set_vector(i, data + i * _dim);
    }
    _has_built = true;
    diskann::cout << "Index start points set: #" << _num_frozen_pts << std::endl;
}

template <typename T, typename TagT, typename LabelT>
void Index<T, TagT, LabelT>::set_start_points_at_random(T radius, uint32_t random_seed)
{
    std::mt19937 gen{random_seed};
    std::normal_distribution<> d{0.0, 1.0};

    std::vector<T> points_data;
    points_data.reserve(_dim * _num_frozen_pts);
    std::vector<double> real_vec(_dim);

    for (size_t frozen_point = 0; frozen_point < _num_frozen_pts; frozen_point++)
    {
        double norm_sq = 0.0;
        for (size_t i = 0; i < _dim; ++i)
        {
            auto r = d(gen);
            real_vec[i] = r;
            norm_sq += r * r;
        }

        const double norm = std::sqrt(norm_sq);
        for (auto iter : real_vec)
            points_data.push_back(static_cast<T>(iter * radius / norm));
    }

    set_start_points(points_data.data(), points_data.size());
}

template <typename T, typename TagT, typename LabelT>
void Index<T, TagT, LabelT>::build_with_data_populated(IndexWriteParameters &parameters, const std::vector<TagT> &tags)
{
    diskann::cout << "Starting index build with " << _nd << " points... " << std::endl;

    if (_nd < 1)
        throw ANNException("Error: Trying to build an index with 0 points", -1, __FUNCSIG__, __FILE__, __LINE__);

    if (_enable_tags && tags.size() != _nd)
    {
        std::stringstream stream;
        stream << "ERROR: Driver requests loading " << _nd << " points from file,"
               << "but tags vector is of size " << tags.size() << "." << std::endl;
        diskann::cerr << stream.str() << std::endl;
        throw diskann::ANNException(stream.str(), -1, __FUNCSIG__, __FILE__, __LINE__);
    }
    if (_enable_tags)
    {
        for (size_t i = 0; i < tags.size(); ++i)
        {
            _tag_to_location[tags[i]] = (uint32_t)i;
            _location_to_tag.set(static_cast<uint32_t>(i), tags[i]);
        }
    }

    uint32_t index_R = parameters.max_degree;
    uint32_t num_threads_index = parameters.num_threads;
    uint32_t index_L = parameters.search_list_size;
    uint32_t maxc = parameters.max_occlusion_size;

    if (_query_scratch.size() == 0)
    {
        initialize_query_scratch(5 + num_threads_index, index_L, index_L, index_R, maxc,
                                 _data_store->get_aligned_dim());
    }

    generate_frozen_point();
    link(parameters);

    size_t max = 0, min = SIZE_MAX, total = 0, cnt = 0;
    for (size_t i = 0; i < _nd; i++)
    {
        auto &pool = _final_graph[i];
        max = std::max(max, pool.size());
        min = std::min(min, pool.size());
        total += pool.size();
        if (pool.size() < 2)
            cnt++;
    }
    diskann::cout << "Index built with degree: max:" << max << "  avg:" << (float)total / (float)(_nd + _num_frozen_pts)
                  << "  min:" << min << "  count(deg<2):" << cnt << std::endl;

    _max_observed_degree = std::max((uint32_t)max, _max_observed_degree);
    _has_built = true;
}

template <typename T, typename TagT, typename LabelT>
void Index<T, TagT, LabelT>::build(const T *data, const size_t num_points_to_load, IndexWriteParameters &parameters,
                                   const std::vector<TagT> &tags)
{
    if (num_points_to_load == 0)
    {
        throw ANNException("Do not call build with 0 points", -1, __FUNCSIG__, __FILE__, __LINE__);
    }
    if (_pq_dist)
    {
        throw ANNException("ERROR: DO not use this build interface with PQ distance", -1, __FUNCSIG__, __FILE__,
                           __LINE__);
    }

    std::unique_lock<std::shared_timed_mutex> ul(_update_lock);

    {
        std::unique_lock<std::shared_timed_mutex> tl(_tag_lock);
        _nd = num_points_to_load;

        _data_store->populate_data(data, num_points_to_load);

        // REFACTOR
        // memcpy((char *)_data, (char *)data, _aligned_dim * _nd * sizeof(T));
        // if (_normalize_vecs)
        //{
        //     for (size_t i = 0; i < num_points_to_load; i++)
        //     {
        //         normalize(_data + _aligned_dim * i, _aligned_dim);
        //     }
        // }
    }

    build_with_data_populated(parameters, tags);
}

template <typename T, typename TagT, typename LabelT>
void Index<T, TagT, LabelT>::build(const char *filename, const size_t num_points_to_load,
                                   IndexWriteParameters &parameters, const std::vector<TagT> &tags)
{
    std::unique_lock<std::shared_timed_mutex> ul(_update_lock);
    if (num_points_to_load == 0)
        throw ANNException("Do not call build with 0 points", -1, __FUNCSIG__, __FILE__, __LINE__);

    if (!file_exists(filename))
    {
        std::stringstream stream;
        stream << "ERROR: Data file " << filename << " does not exist." << std::endl;
        diskann::cerr << stream.str() << std::endl;
        throw diskann::ANNException(stream.str(), -1, __FUNCSIG__, __FILE__, __LINE__);
    }

    size_t file_num_points, file_dim;
    if (filename == nullptr)
    {
        throw diskann::ANNException("Can not build with an empty file", -1, __FUNCSIG__, __FILE__, __LINE__);
    }

    diskann::get_bin_metadata(filename, file_num_points, file_dim);
    if (file_num_points > _max_points)
    {
        std::stringstream stream;
        stream << "ERROR: Driver requests loading " << num_points_to_load << " points and file has " << file_num_points
               << " points, but "
               << "index can support only " << _max_points << " points as specified in constructor." << std::endl;

        if (_pq_dist)
            aligned_free(_pq_data);
        throw diskann::ANNException(stream.str(), -1, __FUNCSIG__, __FILE__, __LINE__);
    }

    if (num_points_to_load > file_num_points)
    {
        std::stringstream stream;
        stream << "ERROR: Driver requests loading " << num_points_to_load << " points and file has only "
               << file_num_points << " points." << std::endl;

        if (_pq_dist)
            aligned_free(_pq_data);
        throw diskann::ANNException(stream.str(), -1, __FUNCSIG__, __FILE__, __LINE__);
    }

    if (file_dim != _dim)
    {
        std::stringstream stream;
        stream << "ERROR: Driver requests loading " << _dim << " dimension,"
               << "but file has " << file_dim << " dimension." << std::endl;
        diskann::cerr << stream.str() << std::endl;

        if (_pq_dist)
            aligned_free(_pq_data);
        throw diskann::ANNException(stream.str(), -1, __FUNCSIG__, __FILE__, __LINE__);
    }

    if (_pq_dist)
    {
        double p_val = std::min(1.0, ((double)MAX_PQ_TRAINING_SET_SIZE / (double)file_num_points));

        std::string suffix = _use_opq ? "_opq" : "_pq";
        suffix += std::to_string(_num_pq_chunks);
        auto pq_pivots_file = std::string(filename) + suffix + "_pivots.bin";
        auto pq_compressed_file = std::string(filename) + suffix + "_compressed.bin";
        generate_quantized_data<T>(std::string(filename), pq_pivots_file, pq_compressed_file, _dist_metric, p_val,
                                   _num_pq_chunks, _use_opq);

        copy_aligned_data_from_file<uint8_t>(pq_compressed_file.c_str(), _pq_data, file_num_points, _num_pq_chunks,
                                             _num_pq_chunks);
#ifdef EXEC_ENV_OLS
        throw ANNException("load_pq_centroid_bin should not be called when "
                           "EXEC_ENV_OLS is defined.",
                           -1, __FUNCSIG__, __FILE__, __LINE__);
#else
        _pq_table.load_pq_centroid_bin(pq_pivots_file.c_str(), _num_pq_chunks);
#endif
    }

    _data_store->populate_data(filename, 0U);
    diskann::cout << "Using only first " << num_points_to_load << " from file.. " << std::endl;

    {
        std::unique_lock<std::shared_timed_mutex> tl(_tag_lock);
        _nd = num_points_to_load;
    }
    build_with_data_populated(parameters, tags);
}

template <typename T, typename TagT, typename LabelT>
void Index<T, TagT, LabelT>::build(const char *filename, const size_t num_points_to_load,
                                   IndexWriteParameters &parameters, const char *tag_filename)
{
    std::vector<TagT> tags;

    if (_enable_tags)
    {
        std::unique_lock<std::shared_timed_mutex> tl(_tag_lock);
        if (tag_filename == nullptr)
        {
            throw ANNException("Tag filename is null, while _enable_tags is set", -1, __FUNCSIG__, __FILE__, __LINE__);
        }
        else
        {
            if (file_exists(tag_filename))
            {
                diskann::cout << "Loading tags from " << tag_filename << " for vamana index build" << std::endl;
                TagT *tag_data = nullptr;
                size_t npts, ndim;
                diskann::load_bin(tag_filename, tag_data, npts, ndim);
                if (npts < num_points_to_load)
                {
                    std::stringstream sstream;
                    sstream << "Loaded " << npts << " tags, insufficient to populate tags for " << num_points_to_load
                            << "  points to load";
                    throw diskann::ANNException(sstream.str(), -1, __FUNCSIG__, __FILE__, __LINE__);
                }
                for (size_t i = 0; i < num_points_to_load; i++)
                {
                    tags.push_back(tag_data[i]);
                }
                delete[] tag_data;
            }
            else
            {
                throw diskann::ANNException(std::string("Tag file") + tag_filename + " does not exist", -1, __FUNCSIG__,
                                            __FILE__, __LINE__);
            }
        }
    }
    build(filename, num_points_to_load, parameters, tags);
}

template <typename T, typename TagT, typename LabelT>
std::unordered_map<std::string, LabelT> Index<T, TagT, LabelT>::load_label_map(const std::string &labels_map_file)
{
    std::unordered_map<std::string, LabelT> string_to_int_mp;
    std::ifstream map_reader(labels_map_file);
    std::string line, token;
    LabelT token_as_num;
    std::string label_str;
    while (std::getline(map_reader, line))
    {
        std::istringstream iss(line);
        getline(iss, token, '\t');
        label_str = token;
        getline(iss, token, '\t');
        token_as_num = std::stoul(token);
        string_to_int_mp[label_str] = token_as_num;
    }
    return string_to_int_mp;
}

template <typename T, typename TagT, typename LabelT>
LabelT Index<T, TagT, LabelT>::get_converted_label(const std::string &raw_label)
{
    if (_label_map.find(raw_label) != _label_map.end())
    {
        return _label_map[raw_label];
    }
    std::stringstream stream;
    stream << "Unable to find label in the Label Map";
    diskann::cerr << stream.str() << std::endl;
    throw diskann::ANNException(stream.str(), -1, __FUNCSIG__, __FILE__, __LINE__);
}

template <typename T, typename TagT, typename LabelT>
void Index<T, TagT, LabelT>::parse_label_file(const std::string &label_file, size_t &num_points)
{
    // Format of Label txt file: filters with comma separators

    std::ifstream infile(label_file);
    if (infile.fail())
    {
        throw diskann::ANNException(std::string("Failed to open file ") + label_file, -1);
    }

    std::string line, token;
    uint32_t line_cnt = 0;

    while (std::getline(infile, line))
    {
        line_cnt++;
    }
    _pts_to_labels.resize(line_cnt, std::vector<LabelT>());

    infile.clear();
    infile.seekg(0, std::ios::beg);
    line_cnt = 0;

    while (std::getline(infile, line))
    {
        std::istringstream iss(line);
        std::vector<LabelT> lbls(0);
        getline(iss, token, '\t');
        std::istringstream new_iss(token);
        while (getline(new_iss, token, ','))
        {
            token.erase(std::remove(token.begin(), token.end(), '\n'), token.end());
            token.erase(std::remove(token.begin(), token.end(), '\r'), token.end());
            LabelT token_as_num = std::stoul(token);
            lbls.push_back(token_as_num);
            _labels.insert(token_as_num);
        }
        if (lbls.size() <= 0)
        {
            diskann::cout << "No label found";
            exit(-1);
        }
        std::sort(lbls.begin(), lbls.end());
        _pts_to_labels[line_cnt] = lbls;
        line_cnt++;
    }
    num_points = (size_t)line_cnt;
    diskann::cout << "Identified " << _labels.size() << " distinct label(s)" << std::endl;
}

template <typename T, typename TagT, typename LabelT>
void Index<T, TagT, LabelT>::set_universal_label(const LabelT &label)
{
    _use_universal_label = true;
    _universal_label = label;
}

template <typename T, typename TagT, typename LabelT>
void Index<T, TagT, LabelT>::build_filtered_index(const char *filename, const std::string &label_file,
                                                  const size_t num_points_to_load, IndexWriteParameters &parameters,
                                                  const std::vector<TagT> &tags)
{
    _labels_file = label_file;
    _filtered_index = true;
    _label_to_medoid_id.clear();
    size_t num_points_labels = 0;
    parse_label_file(label_file,
                     num_points_labels); // determines medoid for each label and identifies
                                         // the points to label mapping

    std::unordered_map<LabelT, std::vector<uint32_t>> label_to_points;

    for (typename tsl::robin_set<LabelT>::size_type lbl = 0; lbl < _labels.size(); lbl++)
    {
        auto itr = _labels.begin();
        std::advance(itr, lbl);
        auto &x = *itr;

        std::vector<uint32_t> labeled_points;
        for (uint32_t point_id = 0; point_id < num_points_to_load; point_id++)
        {
            bool pt_has_lbl = std::find(_pts_to_labels[point_id].begin(), _pts_to_labels[point_id].end(), x) !=
                              _pts_to_labels[point_id].end();

            bool pt_has_univ_lbl =
                (_use_universal_label && (std::find(_pts_to_labels[point_id].begin(), _pts_to_labels[point_id].end(),
                                                    _universal_label) != _pts_to_labels[point_id].end()));

            if (pt_has_lbl || pt_has_univ_lbl)
            {
                labeled_points.emplace_back(point_id);
            }
        }
        label_to_points[x] = labeled_points;
    }

    uint32_t num_cands = 25;
    for (auto itr = _labels.begin(); itr != _labels.end(); itr++)
    {
        uint32_t best_medoid_count = std::numeric_limits<uint32_t>::max();
        auto &curr_label = *itr;
        uint32_t best_medoid;
        auto labeled_points = label_to_points[curr_label];
        for (uint32_t cnd = 0; cnd < num_cands; cnd++)
        {
            uint32_t cur_cnd = labeled_points[rand() % labeled_points.size()];
            uint32_t cur_cnt = std::numeric_limits<uint32_t>::max();
            if (_medoid_counts.find(cur_cnd) == _medoid_counts.end())
            {
                _medoid_counts[cur_cnd] = 0;
                cur_cnt = 0;
            }
            else
            {
                cur_cnt = _medoid_counts[cur_cnd];
            }
            if (cur_cnt < best_medoid_count)
            {
                best_medoid_count = cur_cnt;
                best_medoid = cur_cnd;
            }
        }
        _label_to_medoid_id[curr_label] = best_medoid;
        _medoid_counts[best_medoid]++;
    }

    this->build(filename, num_points_to_load, parameters, tags);
}

template <typename T, typename TagT, typename LabelT>
template <typename IdType>
std::pair<uint32_t, uint32_t> Index<T, TagT, LabelT>::search(const T *query, const size_t K, const uint32_t L,
                                                             IdType *indices, float *distances)
{
    if (K > (uint64_t)L)
    {
        throw ANNException("Set L to a value of at least K", -1, __FUNCSIG__, __FILE__, __LINE__);
    }

    ScratchStoreManager<InMemQueryScratch<T>> manager(_query_scratch);
    auto scratch = manager.scratch_space();

    if (L > scratch->get_L())
    {
        diskann::cout << "Attempting to expand query scratch_space. Was created "
                      << "with Lsize: " << scratch->get_L() << " but search L is: " << L << std::endl;
        scratch->resize_for_new_L(L);
        diskann::cout << "Resize completed. New scratch->L is " << scratch->get_L() << std::endl;
    }

    const std::vector<LabelT> unused_filter_label;
    const std::vector<uint32_t> init_ids = get_init_ids();

    std::shared_lock<std::shared_timed_mutex> lock(_update_lock);

    _distance->preprocess_query(query, _data_store->get_dims(), scratch->aligned_query());
    auto retval =
        iterate_to_fixed_point(scratch->aligned_query(), L, init_ids, scratch, false, unused_filter_label, true);

    NeighborPriorityQueue &best_L_nodes = scratch->best_l_nodes();

    size_t pos = 0;
    for (size_t i = 0; i < best_L_nodes.size(); ++i)
    {
        if (best_L_nodes[i].id < _max_points)
        {
            // safe because Index uses uint32_t ids internally
            // and IDType will be uint32_t or uint64_t
            indices[pos] = (IdType)best_L_nodes[i].id;
            if (distances != nullptr)
            {
#ifdef EXEC_ENV_OLS
                // DLVS expects negative distances
                distances[pos] = best_L_nodes[i].distance;
#else
                distances[pos] = _dist_metric == diskann::Metric::INNER_PRODUCT ? -1 * best_L_nodes[i].distance
                                                                                : best_L_nodes[i].distance;
#endif
            }
            pos++;
        }
        if (pos == K)
            break;
    }
    if (pos < K)
    {
        diskann::cerr << "Found fewer than K elements for query" << std::endl;
    }

    return retval;
}

template <typename T, typename TagT, typename LabelT>
template <typename IdType>
std::pair<uint32_t, uint32_t> Index<T, TagT, LabelT>::search_with_filters(const T *query, const LabelT &filter_label,
                                                                          const size_t K, const uint32_t L,
                                                                          IdType *indices, float *distances)
{
    if (K > (uint64_t)L)
    {
        throw ANNException("Set L to a value of at least K", -1, __FUNCSIG__, __FILE__, __LINE__);
    }

    ScratchStoreManager<InMemQueryScratch<T>> manager(_query_scratch);
    auto scratch = manager.scratch_space();

    if (L > scratch->get_L())
    {
        diskann::cout << "Attempting to expand query scratch_space. Was created "
                      << "with Lsize: " << scratch->get_L() << " but search L is: " << L << std::endl;
        scratch->resize_for_new_L(L);
        diskann::cout << "Resize completed. New scratch->L is " << scratch->get_L() << std::endl;
    }

    std::vector<LabelT> filter_vec;
    std::vector<uint32_t> init_ids = get_init_ids();

    std::shared_lock<std::shared_timed_mutex> lock(_update_lock);

    if (_label_to_medoid_id.find(filter_label) != _label_to_medoid_id.end())
    {
        init_ids.emplace_back(_label_to_medoid_id[filter_label]);
    }
    else
    {
        diskann::cout << "No filtered medoid found. exitting "
                      << std::endl; // RKNOTE: If universal label found start there
        throw diskann::ANNException("No filtered medoid found. exitting ", -1);
    }
    filter_vec.emplace_back(filter_label);

    // REFACTOR
    // T *aligned_query = scratch->aligned_query();
    // memcpy(aligned_query, query, _dim * sizeof(T));
    _distance->preprocess_query(query, _data_store->get_dims(), scratch->aligned_query());
    auto retval = iterate_to_fixed_point(scratch->aligned_query(), L, init_ids, scratch, true, filter_vec, true);

    auto best_L_nodes = scratch->best_l_nodes();

    size_t pos = 0;
    for (size_t i = 0; i < best_L_nodes.size(); ++i)
    {
        if (best_L_nodes[i].id < _max_points)
        {
            // safe because Index uses uint32_t ids internally
            // and IDType will be uint32_t or uint64_t
            indices[pos] = (IdType)best_L_nodes[i].id;
            if (distances != nullptr)
            {
#ifdef EXEC_ENV_OLS
                // DLVS expects negative distances
                distances[pos] = best_L_nodes[i].distance;
#else
                distances[pos] = _dist_metric == diskann::Metric::INNER_PRODUCT ? -1 * best_L_nodes[i].distance
                                                                                : best_L_nodes[i].distance;
#endif
            }
            pos++;
        }
        if (pos == K)
            break;
    }
    if (pos < K)
    {
        diskann::cerr << "Found fewer than K elements for query" << std::endl;
    }

    return retval;
}

template <typename T, typename TagT, typename LabelT>
size_t Index<T, TagT, LabelT>::search_with_tags(const T *query, const uint64_t K, const uint32_t L, TagT *tags,
                                                float *distances, std::vector<T *> &res_vectors)
{
    if (K > (uint64_t)L)
    {
        throw ANNException("Set L to a value of at least K", -1, __FUNCSIG__, __FILE__, __LINE__);
    }
    ScratchStoreManager<InMemQueryScratch<T>> manager(_query_scratch);
    auto scratch = manager.scratch_space();

    if (L > scratch->get_L())
    {
        diskann::cout << "Attempting to expand query scratch_space. Was created "
                      << "with Lsize: " << scratch->get_L() << " but search L is: " << L << std::endl;
        scratch->resize_for_new_L(L);
        diskann::cout << "Resize completed. New scratch->L is " << scratch->get_L() << std::endl;
    }

    std::shared_lock<std::shared_timed_mutex> ul(_update_lock);

    const std::vector<uint32_t> init_ids = get_init_ids();
    const std::vector<LabelT> unused_filter_label;

    _distance->preprocess_query(query, _data_store->get_dims(), scratch->aligned_query());
    iterate_to_fixed_point(scratch->aligned_query(), L, init_ids, scratch, false, unused_filter_label, true);

    NeighborPriorityQueue &best_L_nodes = scratch->best_l_nodes();
    assert(best_L_nodes.size() <= L);

    std::shared_lock<std::shared_timed_mutex> tl(_tag_lock);

    size_t pos = 0;
    for (size_t i = 0; i < best_L_nodes.size(); ++i)
    {
        auto node = best_L_nodes[i];

        TagT tag;
        if (_location_to_tag.try_get(node.id, tag))
        {
            tags[pos] = tag;

            if (res_vectors.size() > 0)
            {
                _data_store->get_vector(node.id, res_vectors[pos]);
            }

            if (distances != nullptr)
            {
#ifdef EXEC_ENV_OLS
                distances[pos] = node.distance; // DLVS expects negative distances
#else
                distances[pos] = _dist_metric == INNER_PRODUCT ? -1 * node.distance : node.distance;
#endif
            }
            pos++;
            // If res_vectors.size() < k, clip at the value.
            if (pos == K || pos == res_vectors.size())
                break;
        }
    }

    return pos;
}

template <typename T, typename TagT, typename LabelT> size_t Index<T, TagT, LabelT>::get_num_points()
{
    std::shared_lock<std::shared_timed_mutex> tl(_tag_lock);
    return _nd;
}

template <typename T, typename TagT, typename LabelT> size_t Index<T, TagT, LabelT>::get_max_points()
{
    std::shared_lock<std::shared_timed_mutex> tl(_tag_lock);
    return _max_points;
}

template <typename T, typename TagT, typename LabelT> void Index<T, TagT, LabelT>::generate_frozen_point()
{
    if (_num_frozen_pts == 0)
        return;

    if (_num_frozen_pts > 1)
    {
        throw ANNException("More than one frozen point not supported in generate_frozen_point", -1, __FUNCSIG__,
                           __FILE__, __LINE__);
    }

    if (_nd == 0)
    {
        throw ANNException("ERROR: Can not pick a frozen point since nd=0", -1, __FUNCSIG__, __FILE__, __LINE__);
    }
    size_t res = calculate_entry_point();

    if (_pq_dist)
    {
        // copy the PQ data corresponding to the point returned by
        // calculate_entry_point
        memcpy(_pq_data + _max_points * _num_pq_chunks, _pq_data + res * _num_pq_chunks,
               _num_pq_chunks * DIV_ROUND_UP(NUM_PQ_BITS, 8));
    }
    else
    {
        _data_store->copy_vectors(res, _max_points, 1);
    }
}

template <typename T, typename TagT, typename LabelT> int Index<T, TagT, LabelT>::enable_delete()
{
    assert(_enable_tags);

    if (!_enable_tags)
    {
        diskann::cerr << "Tags must be instantiated for deletions" << std::endl;
        return -2;
    }

    std::unique_lock<std::shared_timed_mutex> ul(_update_lock);
    std::unique_lock<std::shared_timed_mutex> tl(_tag_lock);
    std::unique_lock<std::shared_timed_mutex> dl(_delete_lock);

    if (_data_compacted)
    {
        for (uint32_t slot = (uint32_t)_nd; slot < _max_points; ++slot)
        {
            _empty_slots.insert(slot);
        }
    }

    return 0;
}

template <typename T, typename TagT, typename LabelT>
inline void Index<T, TagT, LabelT>::process_delete(const tsl::robin_set<uint32_t> &old_delete_set, size_t loc,
                                                   const uint32_t range, const uint32_t maxc, const float alpha,
                                                   InMemQueryScratch<T> *scratch)
{
    tsl::robin_set<uint32_t> &expanded_nodes_set = scratch->expanded_nodes_set();
    std::vector<Neighbor> &expanded_nghrs_vec = scratch->expanded_nodes_vec();

    // If this condition were not true, deadlock could result
    assert(old_delete_set.find(loc) == old_delete_set.end());

    std::vector<uint32_t> adj_list;
    {
        // Acquire and release lock[loc] before acquiring locks for neighbors
        std::unique_lock<non_recursive_mutex> adj_list_lock;
        if (_conc_consolidate)
            adj_list_lock = std::unique_lock<non_recursive_mutex>(_locks[loc]);
        adj_list = _final_graph[loc];
    }

    bool modify = false;
    for (auto ngh : adj_list)
    {
        if (old_delete_set.find(ngh) == old_delete_set.end())
        {
            expanded_nodes_set.insert(ngh);
        }
        else
        {
            modify = true;

            std::unique_lock<non_recursive_mutex> ngh_lock;
            if (_conc_consolidate)
                ngh_lock = std::unique_lock<non_recursive_mutex>(_locks[ngh]);
            for (auto j : _final_graph[ngh])
                if (j != loc && old_delete_set.find(j) == old_delete_set.end())
                    expanded_nodes_set.insert(j);
        }
    }

    if (modify)
    {
        if (expanded_nodes_set.size() <= range)
        {
            std::unique_lock<non_recursive_mutex> adj_list_lock(_locks[loc]);
            _final_graph[loc].clear();
            for (auto &ngh : expanded_nodes_set)
                _final_graph[loc].push_back(ngh);
        }
        else
        {
            // Create a pool of Neighbor candidates from the expanded_nodes_set
            expanded_nghrs_vec.reserve(expanded_nodes_set.size());
            for (auto &ngh : expanded_nodes_set)
            {
                expanded_nghrs_vec.emplace_back(ngh, _data_store->get_distance(loc, ngh));
            }
            std::sort(expanded_nghrs_vec.begin(), expanded_nghrs_vec.end());
            std::vector<uint32_t> &occlude_list_output = scratch->occlude_list_output();
            occlude_list(loc, expanded_nghrs_vec, alpha, range, maxc, occlude_list_output, scratch, &old_delete_set);
            std::unique_lock<non_recursive_mutex> adj_list_lock(_locks[loc]);
            _final_graph[loc] = occlude_list_output;
        }
    }
}

// Returns number of live points left after consolidation
template <typename T, typename TagT, typename LabelT>
consolidation_report Index<T, TagT, LabelT>::consolidate_deletes(const IndexWriteParameters &params)
{
    if (!_enable_tags)
        throw diskann::ANNException("Point tag array not instantiated", -1, __FUNCSIG__, __FILE__, __LINE__);

    {
        std::shared_lock<std::shared_timed_mutex> ul(_update_lock);
        std::shared_lock<std::shared_timed_mutex> tl(_tag_lock);
        std::shared_lock<std::shared_timed_mutex> dl(_delete_lock);
        if (_empty_slots.size() + _nd != _max_points)
        {
            std::string err = "#empty slots + nd != max points";
            diskann::cerr << err << std::endl;
            throw ANNException(err, -1, __FUNCSIG__, __FILE__, __LINE__);
        }

        if (_location_to_tag.size() + _delete_set->size() != _nd)
        {
            diskann::cerr << "Error: _location_to_tag.size (" << _location_to_tag.size() << ")  + _delete_set->size ("
                          << _delete_set->size() << ") != _nd(" << _nd << ") ";
            return consolidation_report(diskann::consolidation_report::status_code::INCONSISTENT_COUNT_ERROR, 0, 0, 0,
                                        0, 0, 0, 0);
        }

        if (_location_to_tag.size() != _tag_to_location.size())
        {
            throw diskann::ANNException("_location_to_tag and _tag_to_location not of same size", -1, __FUNCSIG__,
                                        __FILE__, __LINE__);
        }
    }

    std::unique_lock<std::shared_timed_mutex> update_lock(_update_lock, std::defer_lock);
    if (!_conc_consolidate)
        update_lock.lock();

    std::unique_lock<std::shared_timed_mutex> cl(_consolidate_lock, std::defer_lock);
    if (!cl.try_lock())
    {
        diskann::cerr << "Consildate delete function failed to acquire consolidate lock" << std::endl;
        return consolidation_report(diskann::consolidation_report::status_code::LOCK_FAIL, 0, 0, 0, 0, 0, 0, 0);
    }

    diskann::cout << "Starting consolidate_deletes... ";

    std::unique_ptr<tsl::robin_set<uint32_t>> old_delete_set(new tsl::robin_set<uint32_t>);
    {
        std::unique_lock<std::shared_timed_mutex> dl(_delete_lock);
        std::swap(_delete_set, old_delete_set);
    }

    if (old_delete_set->find(_start) != old_delete_set->end())
    {
        throw diskann::ANNException("ERROR: start node has been deleted", -1, __FUNCSIG__, __FILE__, __LINE__);
    }

    const uint32_t range = params.max_degree;
    const uint32_t maxc = params.max_occlusion_size;
    const float alpha = params.alpha;
    const uint32_t num_threads = params.num_threads == 0 ? omp_get_num_threads() : params.num_threads;

    uint32_t num_calls_to_process_delete = 0;
    diskann::Timer timer;
#pragma omp parallel for num_threads(num_threads) schedule(dynamic, 8192) reduction(+ : num_calls_to_process_delete)
    for (int64_t loc = 0; loc < (int64_t)_max_points; loc++)
    {
        if (old_delete_set->find((uint32_t)loc) == old_delete_set->end() && !_empty_slots.is_in_set((uint32_t)loc))
        {
            ScratchStoreManager<InMemQueryScratch<T>> manager(_query_scratch);
            auto scratch = manager.scratch_space();
            process_delete(*old_delete_set, loc, range, maxc, alpha, scratch);
            num_calls_to_process_delete += 1;
        }
    }
    for (int64_t loc = _max_points; loc < (int64_t)(_max_points + _num_frozen_pts); loc++)
    {
        ScratchStoreManager<InMemQueryScratch<T>> manager(_query_scratch);
        auto scratch = manager.scratch_space();
        process_delete(*old_delete_set, loc, range, maxc, alpha, scratch);
        num_calls_to_process_delete += 1;
    }

    std::unique_lock<std::shared_timed_mutex> tl(_tag_lock);
    size_t ret_nd = release_locations(*old_delete_set);
    size_t max_points = _max_points;
    size_t empty_slots_size = _empty_slots.size();

    std::shared_lock<std::shared_timed_mutex> dl(_delete_lock);
    size_t delete_set_size = _delete_set->size();
    size_t old_delete_set_size = old_delete_set->size();

    if (!_conc_consolidate)
    {
        update_lock.unlock();
    }

    double duration = timer.elapsed() / 1000000.0;
    diskann::cout << " done in " << duration << " seconds." << std::endl;
    return consolidation_report(diskann::consolidation_report::status_code::SUCCESS, ret_nd, max_points,
                                empty_slots_size, old_delete_set_size, delete_set_size, num_calls_to_process_delete,
                                duration);
}

template <typename T, typename TagT, typename LabelT> void Index<T, TagT, LabelT>::compact_frozen_point()
{
    if (_nd < _max_points && _num_frozen_pts > 0)
    {
        reposition_points(_max_points, _nd, _num_frozen_pts);
        _start = (uint32_t)_nd;
    }
}

// Should be called after acquiring _update_lock
template <typename T, typename TagT, typename LabelT> void Index<T, TagT, LabelT>::compact_data()
{
    if (!_dynamic_index)
        throw ANNException("Can not compact a non-dynamic index", -1, __FUNCSIG__, __FILE__, __LINE__);

    if (_data_compacted)
    {
        diskann::cerr << "Warning! Calling compact_data() when _data_compacted is true!" << std::endl;
        return;
    }

    if (_delete_set->size() > 0)
    {
        throw ANNException("Can not compact data when index has non-empty _delete_set of "
                           "size: " +
                               std::to_string(_delete_set->size()),
                           -1, __FUNCSIG__, __FILE__, __LINE__);
    }

    diskann::Timer timer;

    std::vector<uint32_t> new_location = std::vector<uint32_t>(_max_points + _num_frozen_pts, UINT32_MAX);

    uint32_t new_counter = 0;
    std::set<uint32_t> empty_locations;
    for (uint32_t old_location = 0; old_location < _max_points; old_location++)
    {
        if (_location_to_tag.contains(old_location))
        {
            new_location[old_location] = new_counter;
            new_counter++;
        }
        else
        {
            empty_locations.insert(old_location);
        }
    }
    for (uint32_t old_location = _max_points; old_location < _max_points + _num_frozen_pts; old_location++)
    {
        new_location[old_location] = old_location;
    }

    // If start node is removed, throw an exception
    if (_start < _max_points && !_location_to_tag.contains(_start))
    {
        throw diskann::ANNException("ERROR: Start node deleted.", -1, __FUNCSIG__, __FILE__, __LINE__);
    }

    size_t num_dangling = 0;
    for (uint32_t old = 0; old < _max_points + _num_frozen_pts; ++old)
    {
        std::vector<uint32_t> new_adj_list;

        if ((new_location[old] < _max_points) // If point continues to exist
            || (old >= _max_points && old < _max_points + _num_frozen_pts))
        {
            new_adj_list.reserve(_final_graph[old].size());
            for (auto ngh_iter : _final_graph[old])
            {
                if (empty_locations.find(ngh_iter) != empty_locations.end())
                {
                    ++num_dangling;
                    diskann::cerr << "Error in compact_data(). _final_graph[" << old << "] has neighbor " << ngh_iter
                                  << " which is a location not associated with any tag." << std::endl;
                }
                else
                {
                    new_adj_list.push_back(new_location[ngh_iter]);
                }
            }
            _final_graph[old].swap(new_adj_list);

            // Move the data and adj list to the correct position
            if (new_location[old] != old)
            {
                assert(new_location[old] < old);
                _final_graph[new_location[old]].swap(_final_graph[old]);

                _data_store->copy_vectors(old, new_location[old], 1);
            }
        }
        else
        {
            _final_graph[old].clear();
        }
    }
    diskann::cerr << "#dangling references after data compaction: " << num_dangling << std::endl;

    _tag_to_location.clear();
    for (auto pos = _location_to_tag.find_first(); pos.is_valid(); pos = _location_to_tag.find_next(pos))
    {
        const auto tag = _location_to_tag.get(pos);
        _tag_to_location[tag] = new_location[pos._key];
    }
    _location_to_tag.clear();
    for (const auto &iter : _tag_to_location)
    {
        _location_to_tag.set(iter.second, iter.first);
    }

    for (size_t old = _nd; old < _max_points; ++old)
    {
        _final_graph[old].clear();
    }
    _empty_slots.clear();
    for (auto i = _nd; i < _max_points; i++)
    {
        _empty_slots.insert((uint32_t)i);
    }
    _data_compacted = true;
    diskann::cout << "Time taken for compact_data: " << timer.elapsed() / 1000000. << "s." << std::endl;
}

//
// Caller must hold unique _tag_lock and _delete_lock before calling this
//
template <typename T, typename TagT, typename LabelT> int Index<T, TagT, LabelT>::reserve_location()
{
    if (_nd >= _max_points)
    {
        return -1;
    }
    uint32_t location;
    if (_data_compacted && _empty_slots.is_empty())
    {
        // This code path is encountered when enable_delete hasn't been
        // called yet, so no points have been deleted and _empty_slots
        // hasn't been filled in. In that case, just keep assigning
        // consecutive locations.
        location = (uint32_t)_nd;
    }
    else
    {
        assert(_empty_slots.size() != 0);
        assert(_empty_slots.size() + _nd == _max_points);

        location = _empty_slots.pop_any();
        _delete_set->erase(location);
    }

    ++_nd;
    return location;
}

template <typename T, typename TagT, typename LabelT> size_t Index<T, TagT, LabelT>::release_location(int location)
{
    if (_empty_slots.is_in_set(location))
        throw ANNException("Trying to release location, but location already in empty slots", -1, __FUNCSIG__, __FILE__,
                           __LINE__);
    _empty_slots.insert(location);

    _nd--;
    return _nd;
}

template <typename T, typename TagT, typename LabelT>
size_t Index<T, TagT, LabelT>::release_locations(const tsl::robin_set<uint32_t> &locations)
{
    for (auto location : locations)
    {
        if (_empty_slots.is_in_set(location))
            throw ANNException("Trying to release location, but location "
                               "already in empty slots",
                               -1, __FUNCSIG__, __FILE__, __LINE__);
        _empty_slots.insert(location);

        _nd--;
    }

    if (_empty_slots.size() + _nd != _max_points)
        throw ANNException("#empty slots + nd != max points", -1, __FUNCSIG__, __FILE__, __LINE__);

    return _nd;
}

template <typename T, typename TagT, typename LabelT>
void Index<T, TagT, LabelT>::reposition_points(uint32_t old_location_start, uint32_t new_location_start,
                                               uint32_t num_locations)
{
    if (num_locations == 0 || old_location_start == new_location_start)
    {
        return;
    }

    // Update pointers to the moved nodes. Note: the computation is correct even
    // when new_location_start < old_location_start given the C++ uint32_t
    // integer arithmetic rules.
    const uint32_t location_delta = new_location_start - old_location_start;

    for (uint32_t i = 0; i < _max_points + _num_frozen_pts; i++)
        for (auto &loc : _final_graph[i])
            if (loc >= old_location_start && loc < old_location_start + num_locations)
                loc += location_delta;

    // The [start, end) interval which will contain obsolete points to be
    // cleared.
    uint32_t mem_clear_loc_start = old_location_start;
    uint32_t mem_clear_loc_end_limit = old_location_start + num_locations;

    // Move the adjacency lists. Make sure that overlapping ranges are handled
    // correctly.
    if (new_location_start < old_location_start)
    {
        // New location before the old location: copy the entries in order
        // to avoid modifying locations that are yet to be copied.
        for (uint32_t loc_offset = 0; loc_offset < num_locations; loc_offset++)
        {
            assert(_final_graph[new_location_start + loc_offset].empty());
            _final_graph[new_location_start + loc_offset].swap(_final_graph[old_location_start + loc_offset]);
        }

        // If ranges are overlapping, make sure not to clear the newly copied
        // data.
        if (mem_clear_loc_start < new_location_start + num_locations)
        {
            // Clear only after the end of the new range.
            mem_clear_loc_start = new_location_start + num_locations;
        }
    }
    else
    {
        // Old location after the new location: copy from the end of the range
        // to avoid modifying locations that are yet to be copied.
        for (uint32_t loc_offset = num_locations; loc_offset > 0; loc_offset--)
        {
            assert(_final_graph[new_location_start + loc_offset - 1u].empty());
            _final_graph[new_location_start + loc_offset - 1u].swap(_final_graph[old_location_start + loc_offset - 1u]);
        }

        // If ranges are overlapping, make sure not to clear the newly copied
        // data.
        if (mem_clear_loc_end_limit > new_location_start)
        {
            // Clear only up to the beginning of the new range.
            mem_clear_loc_end_limit = new_location_start;
        }
    }
    _data_store->move_vectors(old_location_start, new_location_start, num_locations);
}

template <typename T, typename TagT, typename LabelT> void Index<T, TagT, LabelT>::reposition_frozen_point_to_end()
{
    if (_num_frozen_pts == 0)
        return;

    if (_nd == _max_points)
    {
        diskann::cout << "Not repositioning frozen point as it is already at the end." << std::endl;
        return;
    }

    reposition_points((uint32_t)_nd, (uint32_t)_max_points, (uint32_t)_num_frozen_pts);
    _start = (uint32_t)_max_points;
}

template <typename T, typename TagT, typename LabelT> void Index<T, TagT, LabelT>::resize(size_t new_max_points)
{
    const size_t new_internal_points = new_max_points + _num_frozen_pts;
    auto start = std::chrono::high_resolution_clock::now();
    assert(_empty_slots.size() == 0); // should not resize if there are empty slots.

    _data_store->resize(new_internal_points);
    _final_graph.resize(new_internal_points);
    _locks = std::vector<non_recursive_mutex>(new_internal_points);

    if (_num_frozen_pts != 0)
    {
        reposition_points((uint32_t)_max_points, (uint32_t)new_max_points, (uint32_t)_num_frozen_pts);
        _start = (uint32_t)new_max_points;
    }

    _max_points = new_max_points;
    _empty_slots.reserve(_max_points);
    for (auto i = _nd; i < _max_points; i++)
    {
        _empty_slots.insert((uint32_t)i);
    }

    auto stop = std::chrono::high_resolution_clock::now();
    diskann::cout << "Resizing took: " << std::chrono::duration<double>(stop - start).count() << "s" << std::endl;
}

template <typename T, typename TagT, typename LabelT>
int Index<T, TagT, LabelT>::insert_point(const T *point, const TagT tag)
{
    assert(_has_built);
    if (tag == static_cast<TagT>(0))
    {
        throw diskann::ANNException("Do not insert point with tag 0. That is "
                                    "reserved for points hidden "
                                    "from the user.",
                                    -1, __FUNCSIG__, __FILE__, __LINE__);
    }

    std::shared_lock<std::shared_timed_mutex> shared_ul(_update_lock);
    std::unique_lock<std::shared_timed_mutex> tl(_tag_lock);
    std::unique_lock<std::shared_timed_mutex> dl(_delete_lock);

    // Find a vacant location in the data array to insert the new point
    auto location = reserve_location();
    if (location == -1)
    {
#if EXPAND_IF_FULL
        dl.unlock();
        tl.unlock();
        shared_ul.unlock();

        {
            std::unique_lock<std::shared_timed_mutex> ul(_update_lock);
            tl.lock();
            dl.lock();

            if (_nd >= _max_points)
            {
                auto new_max_points = (size_t)(_max_points * INDEX_GROWTH_FACTOR);
                resize(new_max_points);
            }

            dl.unlock();
            tl.unlock();
            ul.unlock();
        }

        shared_ul.lock();
        tl.lock();
        dl.lock();

        location = reserve_location();
        if (location == -1)
        {
            throw diskann::ANNException("Cannot reserve location even after "
                                        "expanding graph. Terminating.",
                                        -1, __FUNCSIG__, __FILE__, __LINE__);
        }
#else
        return -1;
#endif
    }
    dl.unlock();

    // Insert tag and mapping to location
    if (_enable_tags)
    {
        if (_tag_to_location.find(tag) != _tag_to_location.end())
        {
            release_location(location);
            return -1;
        }

        _tag_to_location[tag] = location;
        _location_to_tag.set(location, tag);
    }
    tl.unlock();

    _data_store->set_vector(location, point);

    // Find and add appropriate graph edges
    ScratchStoreManager<InMemQueryScratch<T>> manager(_query_scratch);
    auto scratch = manager.scratch_space();
    std::vector<uint32_t> pruned_list;
    if (_filtered_index)
    {
        search_for_point_and_prune(location, _indexingQueueSize, pruned_list, scratch, true, _filterIndexingQueueSize);
    }
    else
    {
        search_for_point_and_prune(location, _indexingQueueSize, pruned_list, scratch);
    }
    {
        std::shared_lock<std::shared_timed_mutex> tlock(_tag_lock, std::defer_lock);
        if (_conc_consolidate)
            tlock.lock();

        LockGuard guard(_locks[location]);
        _final_graph[location].clear();
        _final_graph[location].reserve((size_t)(_indexingRange * GRAPH_SLACK_FACTOR * 1.05));

        for (auto link : pruned_list)
        {
            if (_conc_consolidate)
                if (!_location_to_tag.contains(link))
                    continue;
            _final_graph[location].emplace_back(link);
        }
        assert(_final_graph[location].size() <= _indexingRange);

        if (_conc_consolidate)
            tlock.unlock();
    }

    inter_insert(location, pruned_list, scratch);

    return 0;
}

template <typename T, typename TagT, typename LabelT> int Index<T, TagT, LabelT>::lazy_delete(const TagT &tag)
{
    std::shared_lock<std::shared_timed_mutex> ul(_update_lock);
    std::unique_lock<std::shared_timed_mutex> tl(_tag_lock);
    std::unique_lock<std::shared_timed_mutex> dl(_delete_lock);
    _data_compacted = false;

    if (_tag_to_location.find(tag) == _tag_to_location.end())
    {
        diskann::cerr << "Delete tag not found " << tag << std::endl;
        return -1;
    }
    assert(_tag_to_location[tag] < _max_points);

    const auto location = _tag_to_location[tag];
    _delete_set->insert(location);
    _location_to_tag.erase(location);
    _tag_to_location.erase(tag);

    return 0;
}

template <typename T, typename TagT, typename LabelT>
void Index<T, TagT, LabelT>::lazy_delete(const std::vector<TagT> &tags, std::vector<TagT> &failed_tags)
{
    if (failed_tags.size() > 0)
    {
        throw ANNException("failed_tags should be passed as an empty list", -1, __FUNCSIG__, __FILE__, __LINE__);
    }
    std::shared_lock<std::shared_timed_mutex> ul(_update_lock);
    std::unique_lock<std::shared_timed_mutex> tl(_tag_lock);
    std::unique_lock<std::shared_timed_mutex> dl(_delete_lock);
    _data_compacted = false;

    for (auto tag : tags)
    {
        if (_tag_to_location.find(tag) == _tag_to_location.end())
        {
            failed_tags.push_back(tag);
        }
        else
        {
            const auto location = _tag_to_location[tag];
            _delete_set->insert(location);
            _location_to_tag.erase(location);
            _tag_to_location.erase(tag);
        }
    }
}

template <typename T, typename TagT, typename LabelT> bool Index<T, TagT, LabelT>::is_index_saved()
{
    return _is_saved;
}

template <typename T, typename TagT, typename LabelT>
void Index<T, TagT, LabelT>::get_active_tags(tsl::robin_set<TagT> &active_tags)
{
    active_tags.clear();
    std::shared_lock<std::shared_timed_mutex> tl(_tag_lock);
    for (auto iter : _tag_to_location)
    {
        active_tags.insert(iter.first);
    }
}

template <typename T, typename TagT, typename LabelT> void Index<T, TagT, LabelT>::print_status()
{
    std::shared_lock<std::shared_timed_mutex> ul(_update_lock);
    std::shared_lock<std::shared_timed_mutex> cl(_consolidate_lock);
    std::shared_lock<std::shared_timed_mutex> tl(_tag_lock);
    std::shared_lock<std::shared_timed_mutex> dl(_delete_lock);

    diskann::cout << "------------------- Index object: " << (uint64_t)this << " -------------------" << std::endl;
    diskann::cout << "Number of points: " << _nd << std::endl;
    diskann::cout << "Graph size: " << _final_graph.size() << std::endl;
    diskann::cout << "Location to tag size: " << _location_to_tag.size() << std::endl;
    diskann::cout << "Tag to location size: " << _tag_to_location.size() << std::endl;
    diskann::cout << "Number of empty slots: " << _empty_slots.size() << std::endl;
    diskann::cout << std::boolalpha << "Data compacted: " << this->_data_compacted << std::endl;
    diskann::cout << "---------------------------------------------------------"
                     "------------"
                  << std::endl;
}

template <typename T, typename TagT, typename LabelT> void Index<T, TagT, LabelT>::count_nodes_at_bfs_levels()
{
    std::unique_lock<std::shared_timed_mutex> ul(_update_lock);

    boost::dynamic_bitset<> visited(_max_points + _num_frozen_pts);

    size_t MAX_BFS_LEVELS = 32;
    auto bfs_sets = new tsl::robin_set<uint32_t>[MAX_BFS_LEVELS];

    bfs_sets[0].insert(_start);
    visited.set(_start);

    for (uint32_t i = _max_points; i < _max_points + _num_frozen_pts; ++i)
    {
        if (i != _start)
        {
            bfs_sets[0].insert(i);
            visited.set(i);
        }
    }

    for (size_t l = 0; l < MAX_BFS_LEVELS - 1; ++l)
    {
        diskann::cout << "Number of nodes at BFS level " << l << " is " << bfs_sets[l].size() << std::endl;
        if (bfs_sets[l].size() == 0)
            break;
        for (auto node : bfs_sets[l])
        {
            for (auto nghbr : _final_graph[node])
            {
                if (!visited.test(nghbr))
                {
                    visited.set(nghbr);
                    bfs_sets[l + 1].insert(nghbr);
                }
            }
        }
    }

    delete[] bfs_sets;
}

<<<<<<< HEAD
// REFACTOR: This should be an OptimizedDataStore class, dummy impl here for compiling sake
// template <typename T, typename TagT, typename LabelT> void Index<T, TagT, LabelT>::optimize_index_layout()
=======
// REFACTOR: This should be an OptimizedDataStore class, dummy impl here for
// compiling sake template <typename T, typename TagT, typename LabelT> void
// Index<T, TagT, LabelT>::optimize_index_layout()
>>>>>>> d2f3bd7a
//{ // use after build or load
//}

// REFACTOR: This should be an OptimizedDataStore class
template <typename T, typename TagT, typename LabelT> void Index<T, TagT, LabelT>::optimize_index_layout()
{ // use after build or load
    if (_dynamic_index)
    {
        throw diskann::ANNException("Optimize_index_layout not implemented for dyanmic indices", -1, __FUNCSIG__,
                                    __FILE__, __LINE__);
    }

    float *cur_vec = new float[_data_store->get_aligned_dim()];
    std::memset(cur_vec, 0, _data_store->get_aligned_dim() * sizeof(float));
    _data_len = (_data_store->get_aligned_dim() + 1) * sizeof(float);
    _neighbor_len = (_max_observed_degree + 1) * sizeof(uint32_t);
    _node_size = _data_len + _neighbor_len;
    _opt_graph = new char[_node_size * _nd];
    DistanceFastL2<T> *dist_fast = (DistanceFastL2<T> *)_data_store->get_dist_fn();
    for (uint32_t i = 0; i < _nd; i++)
    {
        char *cur_node_offset = _opt_graph + i * _node_size;
        _data_store->get_vector(i, (T *)cur_vec);
        float cur_norm = dist_fast->norm((T *)cur_vec, _data_store->get_aligned_dim());
        std::memcpy(cur_node_offset, &cur_norm, sizeof(float));
        std::memcpy(cur_node_offset + sizeof(float), cur_vec, _data_len - sizeof(float));

        cur_node_offset += _data_len;
        uint32_t k = _final_graph[i].size();
        std::memcpy(cur_node_offset, &k, sizeof(uint32_t));
        std::memcpy(cur_node_offset + sizeof(uint32_t), _final_graph[i].data(), k * sizeof(uint32_t));
        std::vector<uint32_t>().swap(_final_graph[i]);
    }
    _final_graph.clear();
    _final_graph.shrink_to_fit();
    delete[] cur_vec;
}

<<<<<<< HEAD
//  REFACTOR: once optimized layout becomes its own Data+Graph store, we should just invoke regular search
// template <typename T, typename TagT, typename LabelT>
// void Index<T, TagT, LabelT>::search_with_optimized_layout(const T *query, size_t K, size_t L, uint32_t *indices)
=======
//  REFACTOR: once optimized layout becomes its own Data+Graph store, we should
//  just invoke regular search
// template <typename T, typename TagT, typename LabelT>
// void Index<T, TagT, LabelT>::search_with_optimized_layout(const T *query,
// size_t K, size_t L, uint32_t *indices)
>>>>>>> d2f3bd7a
//{
//}

template <typename T, typename TagT, typename LabelT>
void Index<T, TagT, LabelT>::search_with_optimized_layout(const T *query, size_t K, size_t L, uint32_t *indices)
{
    DistanceFastL2<T> *dist_fast = (DistanceFastL2<T> *)_data_store->get_dist_fn();

    NeighborPriorityQueue retset(L);
    std::vector<uint32_t> init_ids(L);

    boost::dynamic_bitset<> flags{_nd, 0};
    uint32_t tmp_l = 0;
    uint32_t *neighbors = (uint32_t *)(_opt_graph + _node_size * _start + _data_len);
    uint32_t MaxM_ep = *neighbors;
    neighbors++;

    for (; tmp_l < L && tmp_l < MaxM_ep; tmp_l++)
    {
        init_ids[tmp_l] = neighbors[tmp_l];
        flags[init_ids[tmp_l]] = true;
    }

    while (tmp_l < L)
    {
        uint32_t id = rand() % _nd;
        if (flags[id])
            continue;
        flags[id] = true;
        init_ids[tmp_l] = id;
        tmp_l++;
    }

    for (uint32_t i = 0; i < init_ids.size(); i++)
    {
        uint32_t id = init_ids[i];
        if (id >= _nd)
            continue;
        _mm_prefetch(_opt_graph + _node_size * id, _MM_HINT_T0);
    }
    L = 0;
    for (uint32_t i = 0; i < init_ids.size(); i++)
    {
        uint32_t id = init_ids[i];
        if (id >= _nd)
            continue;
        T *x = (T *)(_opt_graph + _node_size * id);
        float norm_x = *x;
        x++;
        float dist = dist_fast->compare(x, query, norm_x, (uint32_t)_data_store->get_aligned_dim());
        retset.insert(Neighbor(id, dist));
        flags[id] = true;
        L++;
    }

    while (retset.has_unexpanded_node())
    {
        auto nbr = retset.closest_unexpanded();
        auto n = nbr.id;
        _mm_prefetch(_opt_graph + _node_size * n + _data_len, _MM_HINT_T0);
        neighbors = (uint32_t *)(_opt_graph + _node_size * n + _data_len);
        uint32_t MaxM = *neighbors;
        neighbors++;
        for (uint32_t m = 0; m < MaxM; ++m)
            _mm_prefetch(_opt_graph + _node_size * neighbors[m], _MM_HINT_T0);
        for (uint32_t m = 0; m < MaxM; ++m)
        {
            uint32_t id = neighbors[m];
            if (flags[id])
                continue;
            flags[id] = 1;
            T *data = (T *)(_opt_graph + _node_size * id);
            float norm = *data;
            data++;
            float dist = dist_fast->compare(query, data, norm, (uint32_t)_data_store->get_aligned_dim());
            Neighbor nn(id, dist);
            retset.insert(nn);
        }
    }

    for (size_t i = 0; i < K; i++)
    {
        indices[i] = retset[i].id;
    }
}

/*  Internals of the library */
template <typename T, typename TagT, typename LabelT> const float Index<T, TagT, LabelT>::INDEX_GROWTH_FACTOR = 1.5f;

// EXPORTS
template DISKANN_DLLEXPORT class Index<float, int32_t, uint32_t>;
template DISKANN_DLLEXPORT class Index<int8_t, int32_t, uint32_t>;
template DISKANN_DLLEXPORT class Index<uint8_t, int32_t, uint32_t>;
template DISKANN_DLLEXPORT class Index<float, uint32_t, uint32_t>;
template DISKANN_DLLEXPORT class Index<int8_t, uint32_t, uint32_t>;
template DISKANN_DLLEXPORT class Index<uint8_t, uint32_t, uint32_t>;
template DISKANN_DLLEXPORT class Index<float, int64_t, uint32_t>;
template DISKANN_DLLEXPORT class Index<int8_t, int64_t, uint32_t>;
template DISKANN_DLLEXPORT class Index<uint8_t, int64_t, uint32_t>;
template DISKANN_DLLEXPORT class Index<float, uint64_t, uint32_t>;
template DISKANN_DLLEXPORT class Index<int8_t, uint64_t, uint32_t>;
template DISKANN_DLLEXPORT class Index<uint8_t, uint64_t, uint32_t>;
// Label with short int 2 byte
template DISKANN_DLLEXPORT class Index<float, int32_t, uint16_t>;
template DISKANN_DLLEXPORT class Index<int8_t, int32_t, uint16_t>;
template DISKANN_DLLEXPORT class Index<uint8_t, int32_t, uint16_t>;
template DISKANN_DLLEXPORT class Index<float, uint32_t, uint16_t>;
template DISKANN_DLLEXPORT class Index<int8_t, uint32_t, uint16_t>;
template DISKANN_DLLEXPORT class Index<uint8_t, uint32_t, uint16_t>;
template DISKANN_DLLEXPORT class Index<float, int64_t, uint16_t>;
template DISKANN_DLLEXPORT class Index<int8_t, int64_t, uint16_t>;
template DISKANN_DLLEXPORT class Index<uint8_t, int64_t, uint16_t>;
template DISKANN_DLLEXPORT class Index<float, uint64_t, uint16_t>;
template DISKANN_DLLEXPORT class Index<int8_t, uint64_t, uint16_t>;
template DISKANN_DLLEXPORT class Index<uint8_t, uint64_t, uint16_t>;

template DISKANN_DLLEXPORT std::pair<uint32_t, uint32_t> Index<float, uint64_t, uint32_t>::search<uint64_t>(
    const float *query, const size_t K, const uint32_t L, uint64_t *indices, float *distances);
template DISKANN_DLLEXPORT std::pair<uint32_t, uint32_t> Index<float, uint64_t, uint32_t>::search<uint32_t>(
    const float *query, const size_t K, const uint32_t L, uint32_t *indices, float *distances);
template DISKANN_DLLEXPORT std::pair<uint32_t, uint32_t> Index<uint8_t, uint64_t, uint32_t>::search<uint64_t>(
    const uint8_t *query, const size_t K, const uint32_t L, uint64_t *indices, float *distances);
template DISKANN_DLLEXPORT std::pair<uint32_t, uint32_t> Index<uint8_t, uint64_t, uint32_t>::search<uint32_t>(
    const uint8_t *query, const size_t K, const uint32_t L, uint32_t *indices, float *distances);
template DISKANN_DLLEXPORT std::pair<uint32_t, uint32_t> Index<int8_t, uint64_t, uint32_t>::search<uint64_t>(
    const int8_t *query, const size_t K, const uint32_t L, uint64_t *indices, float *distances);
template DISKANN_DLLEXPORT std::pair<uint32_t, uint32_t> Index<int8_t, uint64_t, uint32_t>::search<uint32_t>(
    const int8_t *query, const size_t K, const uint32_t L, uint32_t *indices, float *distances);
// TagT==uint32_t
template DISKANN_DLLEXPORT std::pair<uint32_t, uint32_t> Index<float, uint32_t, uint32_t>::search<uint64_t>(
    const float *query, const size_t K, const uint32_t L, uint64_t *indices, float *distances);
template DISKANN_DLLEXPORT std::pair<uint32_t, uint32_t> Index<float, uint32_t, uint32_t>::search<uint32_t>(
    const float *query, const size_t K, const uint32_t L, uint32_t *indices, float *distances);
template DISKANN_DLLEXPORT std::pair<uint32_t, uint32_t> Index<uint8_t, uint32_t, uint32_t>::search<uint64_t>(
    const uint8_t *query, const size_t K, const uint32_t L, uint64_t *indices, float *distances);
template DISKANN_DLLEXPORT std::pair<uint32_t, uint32_t> Index<uint8_t, uint32_t, uint32_t>::search<uint32_t>(
    const uint8_t *query, const size_t K, const uint32_t L, uint32_t *indices, float *distances);
template DISKANN_DLLEXPORT std::pair<uint32_t, uint32_t> Index<int8_t, uint32_t, uint32_t>::search<uint64_t>(
    const int8_t *query, const size_t K, const uint32_t L, uint64_t *indices, float *distances);
template DISKANN_DLLEXPORT std::pair<uint32_t, uint32_t> Index<int8_t, uint32_t, uint32_t>::search<uint32_t>(
    const int8_t *query, const size_t K, const uint32_t L, uint32_t *indices, float *distances);

template DISKANN_DLLEXPORT std::pair<uint32_t, uint32_t> Index<float, uint64_t, uint32_t>::search_with_filters<
    uint64_t>(const float *query, const uint32_t &filter_label, const size_t K, const uint32_t L, uint64_t *indices,
              float *distances);
template DISKANN_DLLEXPORT std::pair<uint32_t, uint32_t> Index<float, uint64_t, uint32_t>::search_with_filters<
    uint32_t>(const float *query, const uint32_t &filter_label, const size_t K, const uint32_t L, uint32_t *indices,
              float *distances);
template DISKANN_DLLEXPORT std::pair<uint32_t, uint32_t> Index<uint8_t, uint64_t, uint32_t>::search_with_filters<
    uint64_t>(const uint8_t *query, const uint32_t &filter_label, const size_t K, const uint32_t L, uint64_t *indices,
              float *distances);
template DISKANN_DLLEXPORT std::pair<uint32_t, uint32_t> Index<uint8_t, uint64_t, uint32_t>::search_with_filters<
    uint32_t>(const uint8_t *query, const uint32_t &filter_label, const size_t K, const uint32_t L, uint32_t *indices,
              float *distances);
template DISKANN_DLLEXPORT std::pair<uint32_t, uint32_t> Index<int8_t, uint64_t, uint32_t>::search_with_filters<
    uint64_t>(const int8_t *query, const uint32_t &filter_label, const size_t K, const uint32_t L, uint64_t *indices,
              float *distances);
template DISKANN_DLLEXPORT std::pair<uint32_t, uint32_t> Index<int8_t, uint64_t, uint32_t>::search_with_filters<
    uint32_t>(const int8_t *query, const uint32_t &filter_label, const size_t K, const uint32_t L, uint32_t *indices,
              float *distances);
// TagT==uint32_t
template DISKANN_DLLEXPORT std::pair<uint32_t, uint32_t> Index<float, uint32_t, uint32_t>::search_with_filters<
    uint64_t>(const float *query, const uint32_t &filter_label, const size_t K, const uint32_t L, uint64_t *indices,
              float *distances);
template DISKANN_DLLEXPORT std::pair<uint32_t, uint32_t> Index<float, uint32_t, uint32_t>::search_with_filters<
    uint32_t>(const float *query, const uint32_t &filter_label, const size_t K, const uint32_t L, uint32_t *indices,
              float *distances);
template DISKANN_DLLEXPORT std::pair<uint32_t, uint32_t> Index<uint8_t, uint32_t, uint32_t>::search_with_filters<
    uint64_t>(const uint8_t *query, const uint32_t &filter_label, const size_t K, const uint32_t L, uint64_t *indices,
              float *distances);
template DISKANN_DLLEXPORT std::pair<uint32_t, uint32_t> Index<uint8_t, uint32_t, uint32_t>::search_with_filters<
    uint32_t>(const uint8_t *query, const uint32_t &filter_label, const size_t K, const uint32_t L, uint32_t *indices,
              float *distances);
template DISKANN_DLLEXPORT std::pair<uint32_t, uint32_t> Index<int8_t, uint32_t, uint32_t>::search_with_filters<
    uint64_t>(const int8_t *query, const uint32_t &filter_label, const size_t K, const uint32_t L, uint64_t *indices,
              float *distances);
template DISKANN_DLLEXPORT std::pair<uint32_t, uint32_t> Index<int8_t, uint32_t, uint32_t>::search_with_filters<
    uint32_t>(const int8_t *query, const uint32_t &filter_label, const size_t K, const uint32_t L, uint32_t *indices,
              float *distances);

template DISKANN_DLLEXPORT std::pair<uint32_t, uint32_t> Index<float, uint64_t, uint16_t>::search<uint64_t>(
    const float *query, const size_t K, const uint32_t L, uint64_t *indices, float *distances);
template DISKANN_DLLEXPORT std::pair<uint32_t, uint32_t> Index<float, uint64_t, uint16_t>::search<uint32_t>(
    const float *query, const size_t K, const uint32_t L, uint32_t *indices, float *distances);
template DISKANN_DLLEXPORT std::pair<uint32_t, uint32_t> Index<uint8_t, uint64_t, uint16_t>::search<uint64_t>(
    const uint8_t *query, const size_t K, const uint32_t L, uint64_t *indices, float *distances);
template DISKANN_DLLEXPORT std::pair<uint32_t, uint32_t> Index<uint8_t, uint64_t, uint16_t>::search<uint32_t>(
    const uint8_t *query, const size_t K, const uint32_t L, uint32_t *indices, float *distances);
template DISKANN_DLLEXPORT std::pair<uint32_t, uint32_t> Index<int8_t, uint64_t, uint16_t>::search<uint64_t>(
    const int8_t *query, const size_t K, const uint32_t L, uint64_t *indices, float *distances);
template DISKANN_DLLEXPORT std::pair<uint32_t, uint32_t> Index<int8_t, uint64_t, uint16_t>::search<uint32_t>(
    const int8_t *query, const size_t K, const uint32_t L, uint32_t *indices, float *distances);
// TagT==uint32_t
template DISKANN_DLLEXPORT std::pair<uint32_t, uint32_t> Index<float, uint32_t, uint16_t>::search<uint64_t>(
    const float *query, const size_t K, const uint32_t L, uint64_t *indices, float *distances);
template DISKANN_DLLEXPORT std::pair<uint32_t, uint32_t> Index<float, uint32_t, uint16_t>::search<uint32_t>(
    const float *query, const size_t K, const uint32_t L, uint32_t *indices, float *distances);
template DISKANN_DLLEXPORT std::pair<uint32_t, uint32_t> Index<uint8_t, uint32_t, uint16_t>::search<uint64_t>(
    const uint8_t *query, const size_t K, const uint32_t L, uint64_t *indices, float *distances);
template DISKANN_DLLEXPORT std::pair<uint32_t, uint32_t> Index<uint8_t, uint32_t, uint16_t>::search<uint32_t>(
    const uint8_t *query, const size_t K, const uint32_t L, uint32_t *indices, float *distances);
template DISKANN_DLLEXPORT std::pair<uint32_t, uint32_t> Index<int8_t, uint32_t, uint16_t>::search<uint64_t>(
    const int8_t *query, const size_t K, const uint32_t L, uint64_t *indices, float *distances);
template DISKANN_DLLEXPORT std::pair<uint32_t, uint32_t> Index<int8_t, uint32_t, uint16_t>::search<uint32_t>(
    const int8_t *query, const size_t K, const uint32_t L, uint32_t *indices, float *distances);

template DISKANN_DLLEXPORT std::pair<uint32_t, uint32_t> Index<float, uint64_t, uint16_t>::search_with_filters<
    uint64_t>(const float *query, const uint16_t &filter_label, const size_t K, const uint32_t L, uint64_t *indices,
              float *distances);
template DISKANN_DLLEXPORT std::pair<uint32_t, uint32_t> Index<float, uint64_t, uint16_t>::search_with_filters<
    uint32_t>(const float *query, const uint16_t &filter_label, const size_t K, const uint32_t L, uint32_t *indices,
              float *distances);
template DISKANN_DLLEXPORT std::pair<uint32_t, uint32_t> Index<uint8_t, uint64_t, uint16_t>::search_with_filters<
    uint64_t>(const uint8_t *query, const uint16_t &filter_label, const size_t K, const uint32_t L, uint64_t *indices,
              float *distances);
template DISKANN_DLLEXPORT std::pair<uint32_t, uint32_t> Index<uint8_t, uint64_t, uint16_t>::search_with_filters<
    uint32_t>(const uint8_t *query, const uint16_t &filter_label, const size_t K, const uint32_t L, uint32_t *indices,
              float *distances);
template DISKANN_DLLEXPORT std::pair<uint32_t, uint32_t> Index<int8_t, uint64_t, uint16_t>::search_with_filters<
    uint64_t>(const int8_t *query, const uint16_t &filter_label, const size_t K, const uint32_t L, uint64_t *indices,
              float *distances);
template DISKANN_DLLEXPORT std::pair<uint32_t, uint32_t> Index<int8_t, uint64_t, uint16_t>::search_with_filters<
    uint32_t>(const int8_t *query, const uint16_t &filter_label, const size_t K, const uint32_t L, uint32_t *indices,
              float *distances);
// TagT==uint32_t
template DISKANN_DLLEXPORT std::pair<uint32_t, uint32_t> Index<float, uint32_t, uint16_t>::search_with_filters<
    uint64_t>(const float *query, const uint16_t &filter_label, const size_t K, const uint32_t L, uint64_t *indices,
              float *distances);
template DISKANN_DLLEXPORT std::pair<uint32_t, uint32_t> Index<float, uint32_t, uint16_t>::search_with_filters<
    uint32_t>(const float *query, const uint16_t &filter_label, const size_t K, const uint32_t L, uint32_t *indices,
              float *distances);
template DISKANN_DLLEXPORT std::pair<uint32_t, uint32_t> Index<uint8_t, uint32_t, uint16_t>::search_with_filters<
    uint64_t>(const uint8_t *query, const uint16_t &filter_label, const size_t K, const uint32_t L, uint64_t *indices,
              float *distances);
template DISKANN_DLLEXPORT std::pair<uint32_t, uint32_t> Index<uint8_t, uint32_t, uint16_t>::search_with_filters<
    uint32_t>(const uint8_t *query, const uint16_t &filter_label, const size_t K, const uint32_t L, uint32_t *indices,
              float *distances);
template DISKANN_DLLEXPORT std::pair<uint32_t, uint32_t> Index<int8_t, uint32_t, uint16_t>::search_with_filters<
    uint64_t>(const int8_t *query, const uint16_t &filter_label, const size_t K, const uint32_t L, uint64_t *indices,
              float *distances);
template DISKANN_DLLEXPORT std::pair<uint32_t, uint32_t> Index<int8_t, uint32_t, uint16_t>::search_with_filters<
    uint32_t>(const int8_t *query, const uint16_t &filter_label, const size_t K, const uint32_t L, uint32_t *indices,
              float *distances);

} // namespace diskann<|MERGE_RESOLUTION|>--- conflicted
+++ resolved
@@ -51,14 +51,9 @@
 template <typename T, typename TagT, typename LabelT>
 Index<T, TagT, LabelT>::Index(Metric m, const size_t dim, const size_t max_points, const bool dynamic_index,
                               const bool enable_tags, const bool concurrent_consolidate, const bool pq_dist_build,
-<<<<<<< HEAD
                               const size_t num_pq_chunks, const bool use_opq, const size_t num_frozen_pts,
                               LoadStoreStratagy load_store_stratagy)
     : _dist_metric(m), _dim(dim), _num_frozen_pts(num_frozen_pts), _max_points(max_points),
-=======
-                              const size_t num_pq_chunks, const bool use_opq, const size_t num_frozen_pts)
-    : _dist_metric(m), _dim(dim), _max_points(max_points), _num_frozen_pts(num_frozen_pts),
->>>>>>> d2f3bd7a
       _dynamic_index(dynamic_index), _enable_tags(enable_tags), _indexingMaxC(DEFAULT_MAXC), _query_scratch(nullptr),
       _pq_dist(pq_dist_build), _use_opq(use_opq), _num_pq_chunks(num_pq_chunks),
       _delete_set(new tsl::robin_set<uint32_t>), _conc_consolidate(concurrent_consolidate)
@@ -1545,12 +1540,7 @@
     if (data_count != _num_frozen_pts * _dim)
         throw ANNException("Invalid number of points", -1, __FUNCSIG__, __FILE__, __LINE__);
 
-<<<<<<< HEAD
     //     memcpy(_data + _aligned_dim * _max_points, data, _aligned_dim * sizeof(T) * _num_frozen_pts);
-=======
-    //     memcpy(_data + _aligned_dim * _max_points, data, _aligned_dim *
-    //     sizeof(T) * _num_frozen_pts);
->>>>>>> d2f3bd7a
     for (location_t i = _max_points; i < _max_points + _num_frozen_pts; i++)
     {
         _data_store->set_vector(i, data + i * _dim);
@@ -2951,14 +2941,9 @@
     delete[] bfs_sets;
 }
 
-<<<<<<< HEAD
-// REFACTOR: This should be an OptimizedDataStore class, dummy impl here for compiling sake
-// template <typename T, typename TagT, typename LabelT> void Index<T, TagT, LabelT>::optimize_index_layout()
-=======
 // REFACTOR: This should be an OptimizedDataStore class, dummy impl here for
 // compiling sake template <typename T, typename TagT, typename LabelT> void
 // Index<T, TagT, LabelT>::optimize_index_layout()
->>>>>>> d2f3bd7a
 //{ // use after build or load
 //}
 
@@ -2997,17 +2982,11 @@
     delete[] cur_vec;
 }
 
-<<<<<<< HEAD
-//  REFACTOR: once optimized layout becomes its own Data+Graph store, we should just invoke regular search
-// template <typename T, typename TagT, typename LabelT>
-// void Index<T, TagT, LabelT>::search_with_optimized_layout(const T *query, size_t K, size_t L, uint32_t *indices)
-=======
 //  REFACTOR: once optimized layout becomes its own Data+Graph store, we should
 //  just invoke regular search
 // template <typename T, typename TagT, typename LabelT>
 // void Index<T, TagT, LabelT>::search_with_optimized_layout(const T *query,
 // size_t K, size_t L, uint32_t *indices)
->>>>>>> d2f3bd7a
 //{
 //}
 
