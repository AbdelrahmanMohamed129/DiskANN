--- conflicted
+++ resolved
@@ -33,15 +33,9 @@
     : _dist_metric(index_config.metric), _dim(index_config.dimension), _max_points(index_config.max_points),
       _num_frozen_pts(index_config.num_frozen_pts), _dynamic_index(index_config.dynamic_index),
       _enable_tags(index_config.enable_tags), _indexingMaxC(DEFAULT_MAXC), _query_scratch(nullptr),
-<<<<<<< HEAD
-      _pq_dist(index_config.pq_dist_build), _use_opq(index_config.use_opq), _num_pq_chunks(index_config.num_pq_chunks),
-      _delete_set(new tsl::robin_set<uint32_t>), _conc_consolidate(index_config.concurrent_consolidate),
-      _filtered_index(index_config.filtered_index)
-=======
       _pq_dist(index_config.pq_dist_build), _use_opq(index_config.use_opq),
       _filtered_index(index_config.filtered_index), _num_pq_chunks(index_config.num_pq_chunks),
       _delete_set(new tsl::robin_set<uint32_t>), _conc_consolidate(index_config.concurrent_consolidate)
->>>>>>> ced3b4ff
 {
     if (_dynamic_index && !_enable_tags)
     {
@@ -104,10 +98,6 @@
     if (_dynamic_index)
     {
         this->enable_delete(); // enable delete by default for dynamic index
-        if (_filtered_index)
-        {
-            _location_to_labels.resize(total_internal_points);
-        }
     }
 
     if (index_config.index_write_params != nullptr)
@@ -300,7 +290,6 @@
     {
         if (_filtered_index)
         {
-<<<<<<< HEAD
             _filter_store->save_medoids(std::string(filename) + "_labels_to_medoids.txt");
             _filter_store->save_label_map(std::string(filename) + "_labels_map.txt");
             _filter_store->save_universal_label(std::string(filename) + "_universal_label.txt");
@@ -310,75 +299,6 @@
             {
                 _filter_store->load_label_map(std::string(filename) + "_labels_map.txt");
                 _filter_store->save_raw_labels(std::string(filename) + "_raw_labels.txt", _nd + _num_frozen_pts);
-=======
-            if (_label_to_start_id.size() > 0)
-            {
-                std::ofstream medoid_writer(std::string(filename) + "_labels_to_medoids.txt");
-                if (medoid_writer.fail())
-                {
-                    throw diskann::ANNException(std::string("Failed to open file ") + filename, -1);
-                }
-                for (auto iter : _label_to_start_id)
-                {
-                    medoid_writer << iter.first << ", " << iter.second << std::endl;
-                }
-                medoid_writer.close();
-            }
-
-            if (_use_universal_label)
-            {
-                std::ofstream universal_label_writer(std::string(filename) + "_universal_label.txt");
-                assert(universal_label_writer.is_open());
-                universal_label_writer << _universal_label << std::endl;
-                universal_label_writer.close();
-            }
-
-            if (_location_to_labels.size() > 0)
-            {
-                std::ofstream label_writer(std::string(filename) + "_labels.txt");
-                assert(label_writer.is_open());
-                for (uint32_t i = 0; i < _nd + _num_frozen_pts; i++)
-                {
-                    for (uint32_t j = 0; j + 1 < _location_to_labels[i].size(); j++)
-                    {
-                        label_writer << _location_to_labels[i][j] << ",";
-                    }
-                    if (_location_to_labels[i].size() != 0)
-                        label_writer << _location_to_labels[i][_location_to_labels[i].size() - 1];
-
-                    label_writer << std::endl;
-                }
-                label_writer.close();
-
-                // write compacted raw_labels if data hence _location_to_labels was also compacted
-                if (compact_before_save && _dynamic_index)
-                {
-                    _label_map = load_label_map(std::string(filename) + "_labels_map.txt");
-                    std::unordered_map<LabelT, std::string> mapped_to_raw_labels;
-                    // invert label map
-                    for (const auto &[key, value] : _label_map)
-                    {
-                        mapped_to_raw_labels.insert({value, key});
-                    }
-
-                    // write updated labels
-                    std::ofstream raw_label_writer(std::string(filename) + "_raw_labels.txt");
-                    assert(raw_label_writer.is_open());
-                    for (uint32_t i = 0; i < _nd + _num_frozen_pts; i++)
-                    {
-                        for (uint32_t j = 0; j + 1 < _location_to_labels[i].size(); j++)
-                        {
-                            raw_label_writer << mapped_to_raw_labels[_location_to_labels[i][j]] << ",";
-                        }
-                        if (_location_to_labels[i].size() != 0)
-                            raw_label_writer
-                                << mapped_to_raw_labels[_location_to_labels[i][_location_to_labels[i].size() - 1]];
-
-                        raw_label_writer << std::endl;
-                    }
-                    raw_label_writer.close();
-                }
->>>>>>> ced3b4ff
             }
         }
 
@@ -610,46 +530,7 @@
 #ifndef EXEC_ENV_OLS
     if (file_exists(labels_file))
     {
-<<<<<<< HEAD
         if (_filter_store == nullptr)
-=======
-        _label_map = load_label_map(labels_map_file);
-        parse_label_file(labels_file, label_num_pts);
-        assert(label_num_pts == data_file_num_pts - _num_frozen_pts);
-        if (file_exists(labels_to_medoids))
-        {
-            std::ifstream medoid_stream(labels_to_medoids);
-            std::string line, token;
-            uint32_t line_cnt = 0;
-
-            _label_to_start_id.clear();
-
-            while (std::getline(medoid_stream, line))
-            {
-                std::istringstream iss(line);
-                uint32_t cnt = 0;
-                uint32_t medoid = 0;
-                LabelT label;
-                while (std::getline(iss, token, ','))
-                {
-                    token.erase(std::remove(token.begin(), token.end(), '\n'), token.end());
-                    token.erase(std::remove(token.begin(), token.end(), '\r'), token.end());
-                    LabelT token_as_num = (LabelT)std::stoul(token);
-                    if (cnt == 0)
-                        label = token_as_num;
-                    else
-                        medoid = token_as_num;
-                    cnt++;
-                }
-                _label_to_start_id[label] = medoid;
-                line_cnt++;
-            }
-        }
-
-        std::string universal_label_file(filename);
-        universal_label_file += "_universal_label.txt";
-        if (file_exists(universal_label_file))
->>>>>>> ced3b4ff
         {
             _filter_store = std::make_unique<InMemFilterStore<LabelT>>(_max_points + _num_frozen_pts);
         }
@@ -794,35 +675,7 @@
 bool Index<T, TagT, LabelT>::detect_common_filters(uint32_t point_id, bool search_invocation,
                                                    const std::vector<LabelT> &incoming_labels)
 {
-<<<<<<< HEAD
     return _filter_store->detect_common_filters(point_id, search_invocation, incoming_labels);
-=======
-    auto &curr_node_labels = _location_to_labels[point_id];
-    std::vector<LabelT> common_filters;
-    std::set_intersection(incoming_labels.begin(), incoming_labels.end(), curr_node_labels.begin(),
-                          curr_node_labels.end(), std::back_inserter(common_filters));
-    if (common_filters.size() > 0)
-    {
-        // This is to reduce the repetitive calls. If common_filters size is > 0 ,
-        // we dont need to check further for universal label
-        return true;
-    }
-    if (_use_universal_label)
-    {
-        if (!search_invocation)
-        {
-            if (std::find(incoming_labels.begin(), incoming_labels.end(), _universal_label) != incoming_labels.end() ||
-                std::find(curr_node_labels.begin(), curr_node_labels.end(), _universal_label) != curr_node_labels.end())
-                common_filters.push_back(_universal_label);
-        }
-        else
-        {
-            if (std::find(curr_node_labels.begin(), curr_node_labels.end(), _universal_label) != curr_node_labels.end())
-                common_filters.push_back(_universal_label);
-        }
-    }
-    return (common_filters.size() > 0);
->>>>>>> ced3b4ff
 }
 
 template <typename T, typename TagT, typename LabelT>
@@ -913,11 +766,7 @@
 
         if (use_filter)
         {
-<<<<<<< HEAD
-            if (!_filter_store->detect_common_filters(id, search_invocation, filter_label))
-=======
-            if (!detect_common_filters(id, search_invocation, filter_labels))
->>>>>>> ced3b4ff
+            if (!_filter_store->detect_common_filters(id, search_invocation, filter_labels))
                 continue;
         }
 
@@ -985,11 +834,7 @@
                 if (use_filter)
                 {
                     // NOTE: NEED TO CHECK IF THIS CORRECT WITH NEW LOCKS.
-<<<<<<< HEAD
-                    if (!_filter_store->detect_common_filters(id, search_invocation, filter_label))
-=======
-                    if (!detect_common_filters(id, search_invocation, filter_labels))
->>>>>>> ced3b4ff
+                    if (!_filter_store->detect_common_filters(id, search_invocation, filter_labels))
                         continue;
                 }
 
@@ -1068,23 +913,15 @@
         if (_dynamic_index)
             tl.lock();
         std::vector<uint32_t> filter_specific_start_nodes;
-<<<<<<< HEAD
         for (auto &x : _filter_store->get_labels_by_location(location))
             filter_specific_start_nodes.emplace_back(_filter_store->get_medoid_by_label(x));
+
+        if (_dynamic_index)
+            tl.unlock();
 
         _data_store->get_vector(location, scratch->aligned_query());
         iterate_to_fixed_point(scratch->aligned_query(), filteredLindex, filter_specific_start_nodes, scratch, true,
                                _filter_store->get_labels_by_location(location), false);
-=======
-        for (auto &x : _location_to_labels[location])
-            filter_specific_start_nodes.emplace_back(_label_to_start_id[x]);
-
-        if (_dynamic_index)
-            tl.unlock();
-
-        _data_store->get_vector(location, scratch->aligned_query());
-        iterate_to_fixed_point(scratch->aligned_query(), filteredLindex, filter_specific_start_nodes, scratch, true,
-                               _location_to_labels[location], false);
 
         // combine candidate pools obtained with filter and unfiltered criteria.
         std::set<Neighbor> best_candidate_pool;
@@ -1110,7 +947,6 @@
 
         scratch->pool().clear();
         std::copy(best_candidate_pool.begin(), best_candidate_pool.end(), std::back_inserter(scratch->pool()));
->>>>>>> ced3b4ff
     }
 
     auto &pool = scratch->pool();
@@ -1193,20 +1029,11 @@
                 {
                     uint32_t a = iter->id;
                     uint32_t b = iter2->id;
-<<<<<<< HEAD
                     for (auto &x : _filter_store->get_labels_by_location(b))
                     {
                         if (std::find(_filter_store->get_labels_by_location(a).begin(),
                                       _filter_store->get_labels_by_location(a).end(),
                                       x) == _filter_store->get_labels_by_location(a).end())
-=======
-                    if (_location_to_labels.size() < b || _location_to_labels.size() < a)
-                        continue;
-                    for (auto &x : _location_to_labels[b])
-                    {
-                        if (std::find(_location_to_labels[a].begin(), _location_to_labels[a].end(), x) ==
-                            _location_to_labels[a].end())
->>>>>>> ced3b4ff
                         {
                             prune_allowed = false;
                         }
@@ -1838,14 +1665,6 @@
     }
     else
     {
-<<<<<<< HEAD
-=======
-        // TODO: this should ideally happen in save()
-        std::string labels_file_to_use = filter_params.save_path_prefix + "_label_formatted.txt";
-        std::string mem_labels_int_map_file = filter_params.save_path_prefix + "_labels_map.txt";
-        convert_labels_string_to_int(filter_params.label_file, labels_file_to_use, mem_labels_int_map_file,
-                                     filter_params.universal_label);
->>>>>>> ced3b4ff
         if (filter_params.universal_label != "")
         {
             this->set_universal_labels({filter_params.universal_label});
@@ -1886,52 +1705,7 @@
 template <typename T, typename TagT, typename LabelT>
 void Index<T, TagT, LabelT>::parse_label_file(const std::string &label_file, size_t &num_points)
 {
-<<<<<<< HEAD
     num_points = _filter_store->load_labels(label_file);
-=======
-    // Format of Label txt file: filters with comma separators
-
-    std::ifstream infile(label_file);
-    if (infile.fail())
-    {
-        throw diskann::ANNException(std::string("Failed to open file ") + label_file, -1);
-    }
-
-    std::string line, token;
-    uint32_t line_cnt = 0;
-
-    while (std::getline(infile, line))
-    {
-        line_cnt++;
-    }
-    _location_to_labels.resize(line_cnt, std::vector<LabelT>());
-
-    infile.clear();
-    infile.seekg(0, std::ios::beg);
-    line_cnt = 0;
-
-    while (std::getline(infile, line))
-    {
-        std::istringstream iss(line);
-        std::vector<LabelT> lbls(0);
-        getline(iss, token, '\t');
-        std::istringstream new_iss(token);
-        while (getline(new_iss, token, ','))
-        {
-            token.erase(std::remove(token.begin(), token.end(), '\n'), token.end());
-            token.erase(std::remove(token.begin(), token.end(), '\r'), token.end());
-            LabelT token_as_num = (LabelT)std::stoul(token);
-            lbls.push_back(token_as_num);
-            _labels.insert(token_as_num);
-        }
-
-        std::sort(lbls.begin(), lbls.end());
-        _location_to_labels[line_cnt] = lbls;
-        line_cnt++;
-    }
-    num_points = (size_t)line_cnt;
-    diskann::cout << "Identified " << _labels.size() << " distinct label(s)" << std::endl;
->>>>>>> ced3b4ff
 }
 
 // template <typename T, typename TagT, typename LabelT>
@@ -1941,17 +1715,7 @@
 // }
 
 template <typename T, typename TagT, typename LabelT>
-<<<<<<< HEAD
 void Index<T, TagT, LabelT>::set_universal_labels(const std::vector<std::string> &raw_labels)
-=======
-void Index<T, TagT, LabelT>::_set_universal_label(const LabelType universal_label)
-{
-    this->set_universal_label(std::any_cast<const LabelT>(universal_label));
-}
-
-template <typename T, typename TagT, typename LabelT>
-void Index<T, TagT, LabelT>::set_universal_label(const LabelT &label)
->>>>>>> ced3b4ff
 {
     _filter_store->set_universal_labels(raw_labels);
 }
@@ -1961,72 +1725,9 @@
                                                   const size_t num_points_to_load, const std::vector<TagT> &tags)
 {
     _filtered_index = true;
-<<<<<<< HEAD
     // _label_to_medoid_id.clear();
     size_t num_points_labels = _filter_store->load_raw_labels(raw_label_file);
     _filter_store->calculate_best_medoids(num_points_to_load, 25);
-=======
-    _label_to_start_id.clear();
-    size_t num_points_labels = 0;
-
-    parse_label_file(label_file,
-                     num_points_labels); // determines medoid for each label and identifies
-                                         // the points to label mapping
-
-    std::unordered_map<LabelT, std::vector<uint32_t>> label_to_points;
-
-    for (uint32_t point_id = 0; point_id < num_points_to_load; point_id++)
-    {
-        for (auto label : _location_to_labels[point_id])
-        {
-            if (label != _universal_label)
-            {
-                label_to_points[label].emplace_back(point_id);
-            }
-            else
-            {
-                for (typename tsl::robin_set<LabelT>::size_type lbl = 0; lbl < _labels.size(); lbl++)
-                {
-                    auto itr = _labels.begin();
-                    std::advance(itr, lbl);
-                    auto &x = *itr;
-                    label_to_points[x].emplace_back(point_id);
-                }
-            }
-        }
-    }
-
-    uint32_t num_cands = 25;
-    for (auto itr = _labels.begin(); itr != _labels.end(); itr++)
-    {
-        uint32_t best_medoid_count = std::numeric_limits<uint32_t>::max();
-        auto &curr_label = *itr;
-        uint32_t best_medoid;
-        auto labeled_points = label_to_points[curr_label];
-        for (uint32_t cnd = 0; cnd < num_cands; cnd++)
-        {
-            uint32_t cur_cnd = labeled_points[rand() % labeled_points.size()];
-            uint32_t cur_cnt = std::numeric_limits<uint32_t>::max();
-            if (_medoid_counts.find(cur_cnd) == _medoid_counts.end())
-            {
-                _medoid_counts[cur_cnd] = 0;
-                cur_cnt = 0;
-            }
-            else
-            {
-                cur_cnt = _medoid_counts[cur_cnd];
-            }
-            if (cur_cnt < best_medoid_count)
-            {
-                best_medoid_count = cur_cnt;
-                best_medoid = cur_cnd;
-            }
-        }
-        _label_to_start_id[curr_label] = best_medoid;
-        _medoid_counts[best_medoid]++;
-    }
-
->>>>>>> ced3b4ff
     this->build(filename, num_points_to_load, tags);
 }
 
@@ -2179,15 +1880,9 @@
     if (_dynamic_index)
         tl.lock();
 
-<<<<<<< HEAD
     if (_filter_store->label_has_medoid(filter_label))
     {
         init_ids.emplace_back(_filter_store->get_medoid_by_label(filter_label));
-=======
-    if (_label_to_start_id.find(filter_label) != _label_to_start_id.end())
-    {
-        init_ids.emplace_back(_label_to_start_id[filter_label]);
->>>>>>> ced3b4ff
     }
     else
     {
@@ -2592,11 +2287,12 @@
         if (_filtered_index && _dynamic_index)
         {
             //  update medoid id's as frozen points are treated as medoid
-            for (auto &[label, medoid_id] : _label_to_start_id)
+            for (auto &[label, medoid_id] : _filter_store->get_labels_to_medoids())
             {
                 /*  if (label == _universal_label)
                       continue;*/
-                _label_to_start_id[label] = (uint32_t)_nd + (medoid_id - (uint32_t)_max_points);
+                _filter_store->update_medoid_by_label(label, (uint32_t)_nd + (medoid_id - (uint32_t)_max_points));
+                //_label_to_start_id[label] = (uint32_t)_nd + (medoid_id - (uint32_t)_max_points);
             }
         }
     }
@@ -2685,7 +2381,8 @@
 
                 if (_filtered_index)
                 {
-                    _location_to_labels[new_location[old]].swap(_location_to_labels[old]);
+                    _filter_store->swap_labels(new_location[old], old);
+                    //_location_to_labels[new_location[old]].swap(_location_to_labels[old]);
                 }
 
                 _data_store->copy_vectors(old, new_location[old], 1);
@@ -2718,7 +2415,8 @@
     {
         for (size_t old = _nd; old < _max_points; old++)
         {
-            _location_to_labels[old].clear();
+            // we may not need to clear
+            //_location_to_labels[old].clear();
         }
     }
 
@@ -2837,8 +2535,9 @@
             _graph_store->swap_neighbours(new_location_start + loc_offset, old_location_start + loc_offset);
             if (_dynamic_index && _filtered_index)
             {
-                _location_to_labels[new_location_start + loc_offset].swap(
-                    _location_to_labels[old_location_start + loc_offset]);
+                _filter_store->swap_labels(new_location_start + loc_offset, old_location_start + loc_offset);
+                /*_location_to_labels[new_location_start + loc_offset].swap(
+                    _location_to_labels[old_location_start + loc_offset]);*/
             }
         }
         // If ranges are overlapping, make sure not to clear the newly copied
@@ -2859,8 +2558,9 @@
             _graph_store->swap_neighbours(new_location_start + loc_offset - 1u, old_location_start + loc_offset - 1u);
             if (_dynamic_index && _filtered_index)
             {
-                _location_to_labels[new_location_start + loc_offset - 1u].swap(
-                    _location_to_labels[old_location_start + loc_offset - 1u]);
+                _filter_store->swap_labels(new_location_start + loc_offset - 1u, old_location_start + loc_offset - 1u);
+                /* _location_to_labels[new_location_start + loc_offset - 1u].swap(
+                     _location_to_labels[old_location_start + loc_offset - 1u]);*/
             }
         }
 
@@ -2892,11 +2592,12 @@
     // update medoid id's as frozen points are treated as medoid
     if (_filtered_index && _dynamic_index)
     {
-        for (auto &[label, medoid_id] : _label_to_start_id)
+        for (auto &[label, medoid_id] : _filter_store->get_labels_to_medoids())
         {
             /*if (label == _universal_label)
                 continue;*/
-            _label_to_start_id[label] = (uint32_t)_max_points + (medoid_id - (uint32_t)_nd);
+            _filter_store->update_medoid_by_label(label, (uint32_t)_max_points + (medoid_id - (uint32_t)_nd));
+            //_label_to_medoid_id[label] = (uint32_t)_max_points + (medoid_id - (uint32_t)_nd);
         }
     }
 }
@@ -2999,11 +2700,10 @@
             return -1;
         }
 
-        _location_to_labels[location] = labels;
-
+        _filter_store->set_labels_to_location(location, labels);
         for (LabelT label : labels)
         {
-            if (_labels.find(label) == _labels.end())
+            if (_filter_store->get_all_label_set().find(label) == _filter_store->get_all_label_set().end())
             {
                 if (_frozen_pts_used >= _num_frozen_pts)
                 {
@@ -3014,9 +2714,12 @@
                 }
 
                 auto fz_location = (int)(_max_points) + _frozen_pts_used; // as first _fz_point
-                _labels.insert(label);
-                _label_to_start_id[label] = (uint32_t)fz_location;
-                _location_to_labels[fz_location] = {label};
+                _filter_store->add_to_label_set(label);
+                _filter_store->update_medoid_by_label(label, (uint32_t)fz_location);
+                std::vector<LabelT> fz_label = {label};
+                _filter_store->set_labels_to_location((location_t)fz_location, {label});
+                //_label_to_start_id[label] = (uint32_t)fz_location;
+                //_location_to_labels[fz_location] = {label};
                 _data_store->set_vector((location_t)fz_location, point);
                 _frozen_pts_used++;
             }
