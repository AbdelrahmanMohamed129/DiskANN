// Copyright (c) Microsoft Corporation. All rights reserved.
// Licensed under the MIT license.

#include <type_traits>
#include <omp.h>

#include "tsl/robin_set.h"
#include "tsl/robin_map.h"
#include "boost/dynamic_bitset.hpp"

#include "memory_mapper.h"
#include "timer.h"
#include "windows_customizations.h"
#if defined(RELEASE_UNUSED_TCMALLOC_MEMORY_AT_CHECKPOINTS) && defined(DISKANN_BUILD)
#include "gperftools/malloc_extension.h"
#endif

#ifdef _WINDOWS
#include <xmmintrin.h>
#endif
#include "index.h"

#define MAX_POINTS_FOR_USING_BITSET 10000000

namespace diskann
{
// Initialize an index with metric m, load the data of type T with filename
// (bin), and initialize max_points
template <typename T, typename TagT, typename LabelT>
Index<T, TagT, LabelT>::Index(Metric m, const size_t dim, const size_t max_points, const bool dynamic_index,
                              const IndexWriteParameters &indexParams, const uint32_t initial_search_list_size,
                              const uint32_t search_threads, const bool enable_tags, const bool concurrent_consolidate,
                              const bool pq_dist_build, const size_t num_pq_chunks, const bool use_opq)
    : Index(m, dim, max_points, dynamic_index, enable_tags, concurrent_consolidate, pq_dist_build, num_pq_chunks,
            use_opq, indexParams.num_frozen_points)
{
    _indexingQueueSize = indexParams.search_list_size;
    _indexingRange = indexParams.max_degree;
    _indexingMaxC = indexParams.max_occlusion_size;
    _indexingAlpha = indexParams.alpha;
    _filterIndexingQueueSize = indexParams.filter_list_size;

    uint32_t num_threads_indx = indexParams.num_threads;
    uint32_t num_scratch_spaces = search_threads + num_threads_indx;

    initialize_query_scratch(num_scratch_spaces, initial_search_list_size, _indexingQueueSize, _indexingRange,
                             _indexingMaxC, dim);
}

template <typename T, typename TagT, typename LabelT>
Index<T, TagT, LabelT>::Index(Metric m, const size_t dim, const size_t max_points, const bool dynamic_index,
                              const bool enable_tags, const bool concurrent_consolidate, const bool pq_dist_build,
                              const size_t num_pq_chunks, const bool use_opq, const size_t num_frozen_pts)
    : _dist_metric(m), _dim(dim), _max_points(max_points), _num_frozen_pts(num_frozen_pts),
      _dynamic_index(dynamic_index), _enable_tags(enable_tags), _indexingMaxC(DEFAULT_MAXC), _query_scratch(nullptr),
      _pq_dist(pq_dist_build), _use_opq(use_opq), _num_pq_chunks(num_pq_chunks),
      _delete_set(new tsl::robin_set<uint32_t>), _conc_consolidate(concurrent_consolidate)
{
    if (dynamic_index && !enable_tags)
    {
        throw ANNException("ERROR: Dynamic Indexing must have tags enabled.", -1, __FUNCSIG__, __FILE__, __LINE__);
    }

    if (_pq_dist)
    {
        if (dynamic_index)
            throw ANNException("ERROR: Dynamic Indexing not supported with PQ distance based "
                               "index construction",
                               -1, __FUNCSIG__, __FILE__, __LINE__);
        if (m == diskann::Metric::INNER_PRODUCT)
            throw ANNException("ERROR: Inner product metrics not yet supported "
                               "with PQ distance "
                               "base index",
                               -1, __FUNCSIG__, __FILE__, __LINE__);
    }

    if (dynamic_index && _num_frozen_pts == 0)
    {
        _num_frozen_pts = 1;
    }
    // Sanity check. While logically it is correct, max_points = 0 causes
    // downstream problems.
    if (_max_points == 0)
    {
        _max_points = 1;
    }
    const size_t total_internal_points = _max_points + _num_frozen_pts;

    if (_pq_dist)
    {
        if (_num_pq_chunks > _dim)
            throw diskann::ANNException("ERROR: num_pq_chunks > dim", -1, __FUNCSIG__, __FILE__, __LINE__);
        alloc_aligned(((void **)&_pq_data), total_internal_points * _num_pq_chunks * sizeof(char), 8 * sizeof(char));
        std::memset(_pq_data, 0, total_internal_points * _num_pq_chunks * sizeof(char));
    }

    _start = (uint32_t)_max_points;

    _final_graph.resize(total_internal_points);

    // This should come from a factory.
    if (m == diskann::Metric::COSINE && std::is_floating_point<T>::value)
    {
        // This is safe because T is float inside the if block.
        this->_distance.reset((Distance<T> *)new AVXNormalizedCosineDistanceFloat());
        this->_normalize_vecs = true;
        diskann::cout << "Normalizing vectors and using L2 for cosine "
                         "AVXNormalizedCosineDistanceFloat()."
                      << std::endl;
    }
    else
    {
        this->_distance.reset((Distance<T> *)get_distance_function<T>(m));
    }
    // REFACTOR: TODO This should move to a factory method.

    _data_store =
        std::make_unique<diskann::InMemDataStore<T>>((location_t)total_internal_points, _dim, this->_distance);

    _locks = std::vector<non_recursive_mutex>(total_internal_points);

    if (enable_tags)
    {
        _location_to_tag.reserve(total_internal_points);
        _tag_to_location.reserve(total_internal_points);
    }
}

template <typename T, typename TagT, typename LabelT> Index<T, TagT, LabelT>::~Index()
{
    // Ensure that no other activity is happening before dtor()
    std::unique_lock<std::shared_timed_mutex> ul(_update_lock);
    std::unique_lock<std::shared_timed_mutex> cl(_consolidate_lock);
    std::unique_lock<std::shared_timed_mutex> tl(_tag_lock);
    std::unique_lock<std::shared_timed_mutex> dl(_delete_lock);

    for (auto &lock : _locks)
    {
        LockGuard lg(lock);
    }

    // if (this->_distance != nullptr)
    //{
    //     delete this->_distance;
    //     this->_distance = nullptr;
    // }
    // REFACTOR

    if (_opt_graph != nullptr)
    {
        delete[] _opt_graph;
    }

    if (!_query_scratch.empty())
    {
        ScratchStoreManager<InMemQueryScratch<T>> manager(_query_scratch);
        manager.destroy();
    }
}

template <typename T, typename TagT, typename LabelT>
void Index<T, TagT, LabelT>::initialize_query_scratch(uint32_t num_threads, uint32_t search_l, uint32_t indexing_l,
                                                      uint32_t r, uint32_t maxc, size_t dim)
{
    for (uint32_t i = 0; i < num_threads; i++)
    {
        auto scratch = new InMemQueryScratch<T>(search_l, indexing_l, r, maxc, dim, _pq_dist);
        _query_scratch.push(scratch);
    }
}

template <typename T, typename TagT, typename LabelT> size_t Index<T, TagT, LabelT>::save_tags(std::string tags_file)
{
    if (!_enable_tags)
    {
        diskann::cout << "Not saving tags as they are not enabled." << std::endl;
        return 0;
    }
    size_t tag_bytes_written;
    TagT *tag_data = new TagT[_nd + _num_frozen_pts];
    for (uint32_t i = 0; i < _nd; i++)
    {
        TagT tag;
        if (_location_to_tag.try_get(i, tag))
        {
            tag_data[i] = tag;
        }
        else
        {
            // catering to future when tagT can be any type.
            std::memset((char *)&tag_data[i], 0, sizeof(TagT));
        }
    }
    if (_num_frozen_pts > 0)
    {
        std::memset((char *)&tag_data[_start], 0, sizeof(TagT) * _num_frozen_pts);
    }
    try
    {
        tag_bytes_written = save_bin<TagT>(tags_file, tag_data, _nd + _num_frozen_pts, 1);
    }
    catch (std::system_error &e)
    {
        throw FileException(tags_file, e, __FUNCSIG__, __FILE__, __LINE__);
    }
    delete[] tag_data;
    return tag_bytes_written;
}

template <typename T, typename TagT, typename LabelT> size_t Index<T, TagT, LabelT>::save_data(std::string data_file)
{
    // Note: at this point, either _nd == _max_points or any frozen points have
    // been temporarily moved to _nd, so _nd + _num_frozen_points is the valid
    // location limit.
    return _data_store->save(data_file, _nd + _num_frozen_pts);
}

// save the graph index on a file as an adjacency list. For each point,
// first store the number of neighbors, and then the neighbor list (each as
// 4 byte uint32_t)
template <typename T, typename TagT, typename LabelT> size_t Index<T, TagT, LabelT>::save_graph(std::string graph_file)
{
    std::ofstream out;
    open_file_to_write(out, graph_file);

    size_t file_offset = 0; // we will use this if we want
    out.seekp(file_offset, out.beg);
    size_t index_size = 24;
    uint32_t max_degree = 0;
    out.write((char *)&index_size, sizeof(uint64_t));
    out.write((char *)&_max_observed_degree, sizeof(uint32_t));
    uint32_t ep_u32 = _start;
    out.write((char *)&ep_u32, sizeof(uint32_t));
    out.write((char *)&_num_frozen_pts, sizeof(size_t));
    // Note: at this point, either _nd == _max_points or any frozen points have
    // been temporarily moved to _nd, so _nd + _num_frozen_points is the valid
    // location limit.
    for (uint32_t i = 0; i < _nd + _num_frozen_pts; i++)
    {
        uint32_t GK = (uint32_t)_final_graph[i].size();
        out.write((char *)&GK, sizeof(uint32_t));
        out.write((char *)_final_graph[i].data(), GK * sizeof(uint32_t));
        max_degree = _final_graph[i].size() > max_degree ? (uint32_t)_final_graph[i].size() : max_degree;
        index_size += (size_t)(sizeof(uint32_t) * (GK + 1));
    }
    out.seekp(file_offset, out.beg);
    out.write((char *)&index_size, sizeof(uint64_t));
    out.write((char *)&max_degree, sizeof(uint32_t));
    out.close();
    return index_size; // number of bytes written
}

template <typename T, typename TagT, typename LabelT>
size_t Index<T, TagT, LabelT>::save_delete_list(const std::string &filename)
{
    if (_delete_set->size() == 0)
    {
        return 0;
    }
    std::unique_ptr<uint32_t[]> delete_list = std::make_unique<uint32_t[]>(_delete_set->size());
    uint32_t i = 0;
    for (auto &del : *_delete_set)
    {
        delete_list[i++] = del;
    }
    return save_bin<uint32_t>(filename, delete_list.get(), _delete_set->size(), 1);
}

template <typename T, typename TagT, typename LabelT>
void Index<T, TagT, LabelT>::save(const char *filename, bool compact_before_save)
{
    diskann::Timer timer;

    std::unique_lock<std::shared_timed_mutex> ul(_update_lock);
    std::unique_lock<std::shared_timed_mutex> cl(_consolidate_lock);
    std::unique_lock<std::shared_timed_mutex> tl(_tag_lock);
    std::unique_lock<std::shared_timed_mutex> dl(_delete_lock);

    if (compact_before_save)
    {
        compact_data();
        compact_frozen_point();
    }
    else
    {
        if (!_data_compacted)
        {
            throw ANNException("Index save for non-compacted index is not yet implemented", -1, __FUNCSIG__, __FILE__,
                               __LINE__);
        }
    }

    if (!_save_as_one_file)
    {
        if (_filtered_index)
        {
            if (_label_to_medoid_id.size() > 0)
            {
                std::ofstream medoid_writer(std::string(filename) + "_labels_to_medoids.txt");
                if (medoid_writer.fail())
                {
                    throw diskann::ANNException(std::string("Failed to open file ") + filename, -1);
                }
                for (auto iter : _label_to_medoid_id)
                {
                    medoid_writer << iter.first << ", " << iter.second << std::endl;
                }
                medoid_writer.close();
            }

            if (_use_universal_label)
            {
                std::ofstream universal_label_writer(std::string(filename) + "_universal_label.txt");
                assert(universal_label_writer.is_open());
                universal_label_writer << _universal_label << std::endl;
                universal_label_writer.close();
            }

            if (_pts_to_labels.size() > 0)
            {
                std::ofstream label_writer(std::string(filename) + "_labels.txt");
                assert(label_writer.is_open());
                for (uint32_t i = 0; i < _pts_to_labels.size(); i++)
                {
                    for (uint32_t j = 0; j < (_pts_to_labels[i].size() - 1); j++)
                    {
                        label_writer << _pts_to_labels[i][j] << ",";
                    }
                    if (_pts_to_labels[i].size() != 0)
                        label_writer << _pts_to_labels[i][_pts_to_labels[i].size() - 1];
                    label_writer << std::endl;
                }
                label_writer.close();
            }
        }

        std::string graph_file = std::string(filename);
        std::string tags_file = std::string(filename) + ".tags";
        std::string data_file = std::string(filename) + ".data";
        std::string delete_list_file = std::string(filename) + ".del";

        // Because the save_* functions use append mode, ensure that
        // the files are deleted before save. Ideally, we should check
        // the error code for delete_file, but will ignore now because
        // delete should succeed if save will succeed.
        delete_file(graph_file);
        save_graph(graph_file);
        delete_file(data_file);
        save_data(data_file);
        delete_file(tags_file);
        save_tags(tags_file);
        delete_file(delete_list_file);
        save_delete_list(delete_list_file);
    }
    else
    {
        diskann::cout << "Save index in a single file currently not supported. "
                         "Not saving the index."
                      << std::endl;
    }

    // If frozen points were temporarily compacted to _nd, move back to
    // _max_points.
    reposition_frozen_point_to_end();

    diskann::cout << "Time taken for save: " << timer.elapsed() / 1000000.0 << "s." << std::endl;
}

#ifdef EXEC_ENV_OLS
template <typename T, typename TagT, typename LabelT>
size_t Index<T, TagT, LabelT>::load_tags(AlignedFileReader &reader)
{
#else
template <typename T, typename TagT, typename LabelT>
size_t Index<T, TagT, LabelT>::load_tags(const std::string tag_filename)
{
    if (_enable_tags && !file_exists(tag_filename))
    {
        diskann::cerr << "Tag file provided does not exist!" << std::endl;
        throw diskann::ANNException("Tag file provided does not exist!", -1, __FUNCSIG__, __FILE__, __LINE__);
    }
#endif
    if (!_enable_tags)
    {
        diskann::cout << "Tags not loaded as tags not enabled." << std::endl;
        return 0;
    }

    size_t file_dim, file_num_points;
    TagT *tag_data;
#ifdef EXEC_ENV_OLS
    load_bin<TagT>(reader, tag_data, file_num_points, file_dim);
#else
    load_bin<TagT>(std::string(tag_filename), tag_data, file_num_points, file_dim);
#endif

    if (file_dim != 1)
    {
        std::stringstream stream;
        stream << "ERROR: Found " << file_dim << " dimensions for tags,"
               << "but tag file must have 1 dimension." << std::endl;
        diskann::cerr << stream.str() << std::endl;
        delete[] tag_data;
        throw diskann::ANNException(stream.str(), -1, __FUNCSIG__, __FILE__, __LINE__);
    }

    const size_t num_data_points = file_num_points - _num_frozen_pts;
    _location_to_tag.reserve(num_data_points);
    _tag_to_location.reserve(num_data_points);
    for (uint32_t i = 0; i < (uint32_t)num_data_points; i++)
    {
        TagT tag = *(tag_data + i);
        if (_delete_set->find(i) == _delete_set->end())
        {
            _location_to_tag.set(i, tag);
            _tag_to_location[tag] = i;
        }
    }
    diskann::cout << "Tags loaded." << std::endl;
    delete[] tag_data;
    return file_num_points;
}

template <typename T, typename TagT, typename LabelT>
#ifdef EXEC_ENV_OLS
size_t Index<T, TagT, LabelT>::load_data(AlignedFileReader &reader)
{
#else
size_t Index<T, TagT, LabelT>::load_data(std::string filename)
{
#endif
    size_t file_dim, file_num_points;
#ifdef EXEC_ENV_OLS
    diskann::get_bin_metadata(reader, file_num_points, file_dim);
#else
    if (!file_exists(filename))
    {
        std::stringstream stream;
        stream << "ERROR: data file " << filename << " does not exist." << std::endl;
        diskann::cerr << stream.str() << std::endl;
        throw diskann::ANNException(stream.str(), -1, __FUNCSIG__, __FILE__, __LINE__);
    }
    diskann::get_bin_metadata(filename, file_num_points, file_dim);
#endif

    // since we are loading a new dataset, _empty_slots must be cleared
    _empty_slots.clear();

    if (file_dim != _dim)
    {
        std::stringstream stream;
        stream << "ERROR: Driver requests loading " << _dim << " dimension,"
               << "but file has " << file_dim << " dimension." << std::endl;
        diskann::cerr << stream.str() << std::endl;
        throw diskann::ANNException(stream.str(), -1, __FUNCSIG__, __FILE__, __LINE__);
    }

    if (file_num_points > _max_points + _num_frozen_pts)
    {
        // update and tag lock acquired in load() before calling load_data
        resize(file_num_points - _num_frozen_pts);
    }

#ifdef EXEC_ENV_OLS

    // REFACTOR TODO: Must figure out how to support aligned reader in a clean manner.
    copy_aligned_data_from_file<T>(reader, _data, file_num_points, file_dim, _aligned_dim);
#else
    _data_store->populate_data(filename, 0U); // offset == 0.
#endif
    return file_num_points;
}

#ifdef EXEC_ENV_OLS
template <typename T, typename TagT, typename LabelT>
size_t Index<T, TagT, LabelT>::load_delete_set(AlignedFileReader &reader)
{
#else
template <typename T, typename TagT, typename LabelT>
size_t Index<T, TagT, LabelT>::load_delete_set(const std::string &filename)
{
#endif
    std::unique_ptr<uint32_t[]> delete_list;
    size_t npts, ndim;

#ifdef EXEC_ENV_OLS
    diskann::load_bin<uint32_t>(reader, delete_list, npts, ndim);
#else
    diskann::load_bin<uint32_t>(filename, delete_list, npts, ndim);
#endif
    assert(ndim == 1);
    for (uint32_t i = 0; i < npts; i++)
    {
        _delete_set->insert(delete_list[i]);
    }
    return npts;
}

// load the index from file and update the max_degree, cur (navigating
// node loc), and _final_graph (adjacency list)
template <typename T, typename TagT, typename LabelT>
#ifdef EXEC_ENV_OLS
void Index<T, TagT, LabelT>::load(AlignedFileReader &reader, uint32_t num_threads, uint32_t search_l)
{
#else
void Index<T, TagT, LabelT>::load(const char *filename, uint32_t num_threads, uint32_t search_l)
{
#endif
    std::unique_lock<std::shared_timed_mutex> ul(_update_lock);
    std::unique_lock<std::shared_timed_mutex> cl(_consolidate_lock);
    std::unique_lock<std::shared_timed_mutex> tl(_tag_lock);
    std::unique_lock<std::shared_timed_mutex> dl(_delete_lock);

    _has_built = true;

    size_t tags_file_num_pts = 0, graph_num_pts = 0, data_file_num_pts = 0, label_num_pts = 0;

    std::string mem_index_file(filename);
    std::string labels_file = mem_index_file + "_labels.txt";
    std::string labels_to_medoids = mem_index_file + "_labels_to_medoids.txt";
    std::string labels_map_file = mem_index_file + "_labels_map.txt";

    if (!_save_as_one_file)
    {
        // For DLVS Store, we will not support saving the index in multiple
        // files.
#ifndef EXEC_ENV_OLS
        std::string data_file = std::string(filename) + ".data";
        std::string tags_file = std::string(filename) + ".tags";
        std::string delete_set_file = std::string(filename) + ".del";
        std::string graph_file = std::string(filename);
        data_file_num_pts = load_data(data_file);
        if (file_exists(delete_set_file))
        {
            load_delete_set(delete_set_file);
        }
        if (_enable_tags)
        {
            tags_file_num_pts = load_tags(tags_file);
        }
        graph_num_pts = load_graph(graph_file, data_file_num_pts);
#endif
    }
    else
    {
        diskann::cout << "Single index file saving/loading support not yet "
                         "enabled. Not loading the index."
                      << std::endl;
        return;
    }

    if (data_file_num_pts != graph_num_pts || (data_file_num_pts != tags_file_num_pts && _enable_tags))
    {
        std::stringstream stream;
        stream << "ERROR: When loading index, loaded " << data_file_num_pts << " points from datafile, "
               << graph_num_pts << " from graph, and " << tags_file_num_pts
               << " tags, with num_frozen_pts being set to " << _num_frozen_pts << " in constructor." << std::endl;
        diskann::cerr << stream.str() << std::endl;
        throw diskann::ANNException(stream.str(), -1, __FUNCSIG__, __FILE__, __LINE__);
    }

    if (file_exists(labels_file))
    {
        _label_map = load_label_map(labels_map_file);
        parse_label_file(labels_file, label_num_pts);
        assert(label_num_pts == data_file_num_pts);
        if (file_exists(labels_to_medoids))
        {
            std::ifstream medoid_stream(labels_to_medoids);
            std::string line, token;
            uint32_t line_cnt = 0;

            _label_to_medoid_id.clear();

            while (std::getline(medoid_stream, line))
            {
                std::istringstream iss(line);
                uint32_t cnt = 0;
                uint32_t medoid = 0;
                LabelT label;
                while (std::getline(iss, token, ','))
                {
                    token.erase(std::remove(token.begin(), token.end(), '\n'), token.end());
                    token.erase(std::remove(token.begin(), token.end(), '\r'), token.end());
                    LabelT token_as_num = std::stoul(token);
                    if (cnt == 0)
                        label = token_as_num;
                    else
                        medoid = token_as_num;
                    cnt++;
                }
                _label_to_medoid_id[label] = medoid;
                line_cnt++;
            }
        }

        std::string universal_label_file(filename);
        universal_label_file += "_universal_label.txt";
        if (file_exists(universal_label_file))
        {
            std::ifstream universal_label_reader(universal_label_file);
            universal_label_reader >> _universal_label;
            _use_universal_label = true;
            universal_label_reader.close();
        }
    }

    _nd = data_file_num_pts - _num_frozen_pts;
    _empty_slots.clear();
    _empty_slots.reserve(_max_points);
    for (auto i = _nd; i < _max_points; i++)
    {
        _empty_slots.insert((uint32_t)i);
    }

    reposition_frozen_point_to_end();
    diskann::cout << "Num frozen points:" << _num_frozen_pts << " _nd: " << _nd << " _start: " << _start
                  << " size(_location_to_tag): " << _location_to_tag.size()
                  << " size(_tag_to_location):" << _tag_to_location.size() << " Max points: " << _max_points
                  << std::endl;

    // For incremental index, _query_scratch is initialized in the constructor.
    // For the bulk index, the params required to initialize _query_scratch
    // are known only at load time, hence this check and the call to
    // initialize_q_s().
    if (_query_scratch.size() == 0)
    {
        initialize_query_scratch(num_threads, search_l, search_l, (uint32_t)_max_range_of_loaded_graph, _indexingMaxC,
                                 _dim);
    }
}

#ifndef EXEC_ENV_OLS
template <typename T, typename TagT, typename LabelT>
size_t Index<T, TagT, LabelT>::get_graph_num_frozen_points(const std::string &graph_file)
{
    size_t expected_file_size;
    uint32_t max_observed_degree, start;
    size_t file_frozen_pts;

    std::ifstream in;
    in.exceptions(std::ios::badbit | std::ios::failbit);

    in.open(graph_file, std::ios::binary);
    in.read((char *)&expected_file_size, sizeof(size_t));
    in.read((char *)&max_observed_degree, sizeof(uint32_t));
    in.read((char *)&start, sizeof(uint32_t));
    in.read((char *)&file_frozen_pts, sizeof(size_t));

    return file_frozen_pts;
}
#endif

#ifdef EXEC_ENV_OLS
template <typename T, typename TagT, typename LabelT>
size_t Index<T, TagT, LabelT>::load_graph(AlignedFileReader &reader, size_t expected_num_points)
{
#else

template <typename T, typename TagT, typename LabelT>
size_t Index<T, TagT, LabelT>::load_graph(std::string filename, size_t expected_num_points)
{
#endif
    size_t expected_file_size;
    size_t file_frozen_pts;

#ifdef EXEC_ENV_OLS
    int header_size = 2 * sizeof(size_t) + 2 * sizeof(uint32_t);
    std::unique_ptr<char[]> header = std::make_unique<char[]>(header_size);
    read_array(reader, header.get(), header_size);

    expected_file_size = *((size_t *)header.get());
    _max_observed_degree = *((uint32_t *)(header.get() + sizeof(size_t)));
    _start = *((uint32_t *)(header.get() + sizeof(size_t) + sizeof(uint32_t)));
    file_frozen_pts = *((size_t *)(header.get() + sizeof(size_t) + sizeof(uint32_t) + sizeof(uint32_t)));
#else

    size_t file_offset = 0; // will need this for single file format support
    std::ifstream in;
    in.exceptions(std::ios::badbit | std::ios::failbit);
    in.open(filename, std::ios::binary);
    in.seekg(file_offset, in.beg);
    in.read((char *)&expected_file_size, sizeof(size_t));
    in.read((char *)&_max_observed_degree, sizeof(uint32_t));
    in.read((char *)&_start, sizeof(uint32_t));
    in.read((char *)&file_frozen_pts, sizeof(size_t));
    size_t vamana_metadata_size = sizeof(size_t) + sizeof(uint32_t) + sizeof(uint32_t) + sizeof(size_t);

#endif
    diskann::cout << "From graph header, expected_file_size: " << expected_file_size
                  << ", _max_observed_degree: " << _max_observed_degree << ", _start: " << _start
                  << ", file_frozen_pts: " << file_frozen_pts << std::endl;

    if (file_frozen_pts != _num_frozen_pts)
    {
        std::stringstream stream;
        if (file_frozen_pts == 1)
        {
            stream << "ERROR: When loading index, detected dynamic index, but "
                      "constructor asks for static index. Exitting."
                   << std::endl;
        }
        else
        {
            stream << "ERROR: When loading index, detected static index, but "
                      "constructor asks for dynamic index. Exitting."
                   << std::endl;
        }
        diskann::cerr << stream.str() << std::endl;
        throw diskann::ANNException(stream.str(), -1, __FUNCSIG__, __FILE__, __LINE__);
    }

#ifdef EXEC_ENV_OLS
    diskann::cout << "Loading vamana graph from reader..." << std::flush;
#else
    diskann::cout << "Loading vamana graph " << filename << "..." << std::flush;
#endif

    const size_t expected_max_points = expected_num_points - file_frozen_pts;

    // If user provides more points than max_points
    // resize the _final_graph to the larger size.
    if (_max_points < expected_max_points)
    {
        diskann::cout << "Number of points in data: " << expected_max_points
                      << " is greater than max_points: " << _max_points
                      << " Setting max points to: " << expected_max_points << std::endl;
        _final_graph.resize(expected_max_points + _num_frozen_pts);
        _max_points = expected_max_points;
    }
#ifdef EXEC_ENV_OLS
    uint32_t nodes_read = 0;
    size_t cc = 0;
    size_t graph_offset = header_size;
    while (nodes_read < expected_num_points)
    {
        uint32_t k;
        read_value(reader, k, graph_offset);
        graph_offset += sizeof(uint32_t);
        std::vector<uint32_t> tmp(k);
        tmp.reserve(k);
        read_array(reader, tmp.data(), k, graph_offset);
        graph_offset += k * sizeof(uint32_t);
        cc += k;
        _final_graph[nodes_read].swap(tmp);
        nodes_read++;
        if (nodes_read % 1000000 == 0)
        {
            diskann::cout << "." << std::flush;
        }
        if (k > _max_range_of_loaded_graph)
        {
            _max_range_of_loaded_graph = k;
        }
    }
#else
    size_t bytes_read = vamana_metadata_size;
    size_t cc = 0;
    uint32_t nodes_read = 0;
    while (bytes_read != expected_file_size)
    {
        uint32_t k;
        in.read((char *)&k, sizeof(uint32_t));

        if (k == 0)
        {
            diskann::cerr << "ERROR: Point found with no out-neighbors, point#" << nodes_read << std::endl;
        }

        cc += k;
        ++nodes_read;
        std::vector<uint32_t> tmp(k);
        tmp.reserve(k);
        in.read((char *)tmp.data(), k * sizeof(uint32_t));
        _final_graph[nodes_read - 1].swap(tmp);
        bytes_read += sizeof(uint32_t) * ((size_t)k + 1);
        if (nodes_read % 10000000 == 0)
            diskann::cout << "." << std::flush;
        if (k > _max_range_of_loaded_graph)
        {
            _max_range_of_loaded_graph = k;
        }
    }
#endif

    diskann::cout << "done. Index has " << nodes_read << " nodes and " << cc << " out-edges, _start is set to "
                  << _start << std::endl;
    return nodes_read;
}

template <typename T, typename TagT, typename LabelT> int Index<T, TagT, LabelT>::get_vector_by_tag(TagT &tag, T *vec)
{
    std::shared_lock<std::shared_timed_mutex> lock(_tag_lock);
    if (_tag_to_location.find(tag) == _tag_to_location.end())
    {
        diskann::cout << "Tag " << tag << " does not exist" << std::endl;
        return -1;
    }

    location_t location = _tag_to_location[tag];
    _data_store->get_vector(location, vec);

    return 0;
}

template <typename T, typename TagT, typename LabelT> uint32_t Index<T, TagT, LabelT>::calculate_entry_point()
{
    //  TODO: need to compute medoid with PQ data too, for now sample at random
    if (_pq_dist)
    {
        size_t r = (size_t)rand() * (size_t)RAND_MAX + (size_t)rand();
        return (uint32_t)(r % (size_t)_nd);
    }

    // TODO: This function does not support multi-threaded calculation of medoid.
    // Must revisit if perf is a concern.
    return _data_store->calculate_medoid();
}

template <typename T, typename TagT, typename LabelT> std::vector<uint32_t> Index<T, TagT, LabelT>::get_init_ids()
{
    std::vector<uint32_t> init_ids;
    init_ids.reserve(1 + _num_frozen_pts);

    init_ids.emplace_back(_start);

    for (uint32_t frozen = _max_points; frozen < _max_points + _num_frozen_pts; frozen++)
    {
        if (frozen != _start)
        {
            init_ids.emplace_back(frozen);
        }
    }

    return init_ids;
}

template <typename T, typename TagT, typename LabelT>
std::pair<uint32_t, uint32_t> Index<T, TagT, LabelT>::iterate_to_fixed_point(
    const T *query, const uint32_t Lsize, const std::vector<uint32_t> &init_ids, InMemQueryScratch<T> *scratch,
    bool use_filter, const std::vector<LabelT> &filter_label, bool search_invocation)
{
    std::vector<Neighbor> &expanded_nodes = scratch->pool();
    NeighborPriorityQueue &best_L_nodes = scratch->best_l_nodes();
    best_L_nodes.reserve(Lsize);
    tsl::robin_set<uint32_t> &inserted_into_pool_rs = scratch->inserted_into_pool_rs();
    boost::dynamic_bitset<> &inserted_into_pool_bs = scratch->inserted_into_pool_bs();
    std::vector<uint32_t> &id_scratch = scratch->id_scratch();
    std::vector<float> &dist_scratch = scratch->dist_scratch();
    assert(id_scratch.size() == 0);
    T *aligned_query = scratch->aligned_query();
    memcpy(aligned_query, query, _dim * sizeof(T));
    if (_normalize_vecs)
    {
        normalize((float *)aligned_query, _dim);
    }

    float *query_float = nullptr;
    float *query_rotated = nullptr;
    float *pq_dists = nullptr;
    uint8_t *pq_coord_scratch = nullptr;
    // Intialize PQ related scratch to use PQ based distances
    if (_pq_dist)
    {
        // Get scratch spaces
        PQScratch<T> *pq_query_scratch = scratch->pq_scratch();
        query_float = pq_query_scratch->aligned_query_float;
        query_rotated = pq_query_scratch->rotated_query;
        pq_dists = pq_query_scratch->aligned_pqtable_dist_scratch;

        // Copy query vector to float and then to "rotated" query
        for (size_t d = 0; d < _dim; d++)
        {
            query_float[d] = (float)aligned_query[d];
        }
        pq_query_scratch->set(_dim, aligned_query);

        // center the query and rotate if we have a rotation matrix
        _pq_table.preprocess_query(query_rotated);
        _pq_table.populate_chunk_distances(query_rotated, pq_dists);

        pq_coord_scratch = pq_query_scratch->aligned_pq_coord_scratch;
    }

    if (expanded_nodes.size() > 0 || id_scratch.size() > 0)
    {
        throw ANNException("ERROR: Clear scratch space before passing.", -1, __FUNCSIG__, __FILE__, __LINE__);
    }

    // Decide whether to use bitset or robin set to mark visited nodes
    auto total_num_points = _max_points + _num_frozen_pts;
    bool fast_iterate = total_num_points <= MAX_POINTS_FOR_USING_BITSET;

    if (fast_iterate)
    {
        if (inserted_into_pool_bs.size() < total_num_points)
        {
            // hopefully using 2X will reduce the number of allocations.
            auto resize_size =
                2 * total_num_points > MAX_POINTS_FOR_USING_BITSET ? MAX_POINTS_FOR_USING_BITSET : 2 * total_num_points;
            inserted_into_pool_bs.resize(resize_size);
        }
    }

    // Lambda to determine if a node has been visited
    auto is_not_visited = [this, fast_iterate, &inserted_into_pool_bs, &inserted_into_pool_rs](const uint32_t id) {
        return fast_iterate ? inserted_into_pool_bs[id] == 0
                            : inserted_into_pool_rs.find(id) == inserted_into_pool_rs.end();
    };

    // Lambda to batch compute query<-> node distances in PQ space
    auto compute_dists = [this, pq_coord_scratch, pq_dists](const std::vector<uint32_t> &ids,
                                                            std::vector<float> &dists_out) {
        diskann::aggregate_coords(ids, this->_pq_data, this->_num_pq_chunks, pq_coord_scratch);
        diskann::pq_dist_lookup(pq_coord_scratch, ids.size(), this->_num_pq_chunks, pq_dists, dists_out);
    };

    // Initialize the candidate pool with starting points
    for (auto id : init_ids)
    {
        if (id >= _max_points + _num_frozen_pts)
        {
            diskann::cerr << "Out of range loc found as an edge : " << id << std::endl;
            throw diskann::ANNException(std::string("Wrong loc") + std::to_string(id), -1, __FUNCSIG__, __FILE__,
                                        __LINE__);
        }

        if (use_filter)
        {
            std::vector<LabelT> common_filters;
            auto &x = _pts_to_labels[id];
            std::set_intersection(filter_label.begin(), filter_label.end(), x.begin(), x.end(),
                                  std::back_inserter(common_filters));
            if (_use_universal_label)
            {
                if (std::find(filter_label.begin(), filter_label.end(), _universal_label) != filter_label.end() ||
                    std::find(x.begin(), x.end(), _universal_label) != x.end())
                    common_filters.emplace_back(_universal_label);
            }

            if (common_filters.size() == 0)
                continue;
        }

        if (is_not_visited(id))
        {
            if (fast_iterate)
            {
                inserted_into_pool_bs[id] = 1;
            }
            else
            {
                inserted_into_pool_rs.insert(id);
            }

            float distance;
            if (_pq_dist)
            {
                pq_dist_lookup(pq_coord_scratch, 1, this->_num_pq_chunks, pq_dists, &distance);
            }
            else
            {
                distance = _data_store->get_distance(aligned_query, id);
            }
            Neighbor nn = Neighbor(id, distance);
            best_L_nodes.insert(nn);
        }
    }

    uint32_t hops = 0;
    uint32_t cmps = 0;

    while (best_L_nodes.has_unexpanded_node())
    {
        auto nbr = best_L_nodes.closest_unexpanded();
        auto n = nbr.id;

        // Add node to expanded nodes to create pool for prune later
        if (!search_invocation)
        {
            if (!use_filter)
            {
                expanded_nodes.emplace_back(nbr);
            }
            else
            { // in filter based indexing, the same point might invoke
                // multiple iterate_to_fixed_points, so need to be careful
                // not to add the same item to pool multiple times.
                if (std::find(expanded_nodes.begin(), expanded_nodes.end(), nbr) == expanded_nodes.end())
                {
                    expanded_nodes.emplace_back(nbr);
                }
            }
        }

        // Find which of the nodes in des have not been visited before
        id_scratch.clear();
        dist_scratch.clear();
        {
            if (_dynamic_index)
                _locks[n].lock();
            for (auto id : _final_graph[n])
            {
                assert(id < _max_points + _num_frozen_pts);

                if (use_filter)
                {
                    // NOTE: NEED TO CHECK IF THIS CORRECT WITH NEW LOCKS.
                    std::vector<LabelT> common_filters;
                    auto &x = _pts_to_labels[id];
                    std::set_intersection(filter_label.begin(), filter_label.end(), x.begin(), x.end(),
                                          std::back_inserter(common_filters));
                    if (_use_universal_label)
                    {
                        if (std::find(filter_label.begin(), filter_label.end(), _universal_label) !=
                                filter_label.end() ||
                            std::find(x.begin(), x.end(), _universal_label) != x.end())
                            common_filters.emplace_back(_universal_label);
                    }

                    if (common_filters.size() == 0)
                        continue;
                }

                if (is_not_visited(id))
                {
                    id_scratch.push_back(id);
                }
            }

            if (_dynamic_index)
                _locks[n].unlock();
        }

        // Mark nodes visited
        for (auto id : id_scratch)
        {
            if (fast_iterate)
            {
                inserted_into_pool_bs[id] = 1;
            }
            else
            {
                inserted_into_pool_rs.insert(id);
            }
        }

        // Compute distances to unvisited nodes in the expansion
        if (_pq_dist)
        {
            assert(dist_scratch.capacity() >= id_scratch.size());
            compute_dists(id_scratch, dist_scratch);
        }
        else
        {
            assert(dist_scratch.size() == 0);
            for (size_t m = 0; m < id_scratch.size(); ++m)
            {
                uint32_t id = id_scratch[m];

                if (m + 1 < id_scratch.size())
                {
                    auto nextn = id_scratch[m + 1];
                    _data_store->prefetch_vector(nextn);
                }

                dist_scratch.push_back(_data_store->get_distance(aligned_query, id));
            }
        }
        cmps += id_scratch.size();

        // Insert <id, dist> pairs into the pool of candidates
        for (size_t m = 0; m < id_scratch.size(); ++m)
        {
            best_L_nodes.insert(Neighbor(id_scratch[m], dist_scratch[m]));
        }
    }
    return std::make_pair(hops, cmps);
}

template <typename T, typename TagT, typename LabelT>
void Index<T, TagT, LabelT>::search_for_point_and_prune(int location, uint32_t Lindex,
                                                        std::vector<uint32_t> &pruned_list,
                                                        InMemQueryScratch<T> *scratch, bool use_filter,
                                                        uint32_t filteredLindex)
{
    const std::vector<uint32_t> init_ids = get_init_ids();
    const std::vector<LabelT> unused_filter_label;

    if (!use_filter)
    {
        _data_store->get_vector(location, scratch->aligned_query());
        iterate_to_fixed_point(scratch->aligned_query(), Lindex, init_ids, scratch, false, unused_filter_label, false);
    }
    else
    {
        std::vector<uint32_t> filter_specific_start_nodes;
        for (auto &x : _pts_to_labels[location])
            filter_specific_start_nodes.emplace_back(_label_to_medoid_id[x]);

        _data_store->get_vector(location, scratch->aligned_query());
        iterate_to_fixed_point(scratch->aligned_query(), filteredLindex, filter_specific_start_nodes, scratch, true,
                               _pts_to_labels[location], false);
    }

    auto &pool = scratch->pool();

    for (uint32_t i = 0; i < pool.size(); i++)
    {
        if (pool[i].id == (uint32_t)location)
        {
            pool.erase(pool.begin() + i);
            i--;
        }
    }

    if (pruned_list.size() > 0)
    {
        throw diskann::ANNException("ERROR: non-empty pruned_list passed", -1, __FUNCSIG__, __FILE__, __LINE__);
    }

    prune_neighbors(location, pool, pruned_list, scratch);

    assert(!pruned_list.empty());
    assert(_final_graph.size() == _max_points + _num_frozen_pts);
}

template <typename T, typename TagT, typename LabelT>
void Index<T, TagT, LabelT>::occlude_list(const uint32_t location, std::vector<Neighbor> &pool, const float alpha,
                                          const uint32_t degree, const uint32_t maxc, std::vector<uint32_t> &result,
                                          InMemQueryScratch<T> *scratch,
                                          const tsl::robin_set<uint32_t> *const delete_set_ptr)
{
    if (pool.size() == 0)
        return;

    // Truncate pool at maxc and initialize scratch spaces
    assert(std::is_sorted(pool.begin(), pool.end()));
    assert(result.size() == 0);
    if (pool.size() > maxc)
        pool.resize(maxc);
    std::vector<float> &occlude_factor = scratch->occlude_factor();
    // occlude_list can be called with the same scratch more than once by
    // search_for_point_and_add_link through inter_insert.
    occlude_factor.clear();
    // Initialize occlude_factor to pool.size() many 0.0f values for correctness
    occlude_factor.insert(occlude_factor.end(), pool.size(), 0.0f);

    float cur_alpha = 1;
    while (cur_alpha <= alpha && result.size() < degree)
    {
        // used for MIPS, where we store a value of eps in cur_alpha to
        // denote pruned out entries which we can skip in later rounds.
        float eps = cur_alpha + 0.01f;

        for (auto iter = pool.begin(); result.size() < degree && iter != pool.end(); ++iter)
        {
            if (occlude_factor[iter - pool.begin()] > cur_alpha)
            {
                continue;
            }
            // Set the entry to float::max so that is not considered again
            occlude_factor[iter - pool.begin()] = std::numeric_limits<float>::max();
            // Add the entry to the result if its not been deleted, and doesn't
            // add a self loop
            if (delete_set_ptr == nullptr || delete_set_ptr->find(iter->id) == delete_set_ptr->end())
            {
                if (iter->id != location)
                {
                    result.push_back(iter->id);
                }
            }

            // Update occlude factor for points from iter+1 to pool.end()
            for (auto iter2 = iter + 1; iter2 != pool.end(); iter2++)
            {
                auto t = iter2 - pool.begin();
                if (occlude_factor[t] > alpha)
                    continue;

                bool prune_allowed = true;
                if (_filtered_index)
                {
                    uint32_t a = iter->id;
                    uint32_t b = iter2->id;
                    for (auto &x : _pts_to_labels[b])
                    {
                        if (std::find(_pts_to_labels[a].begin(), _pts_to_labels[a].end(), x) == _pts_to_labels[a].end())
                        {
                            prune_allowed = false;
                        }
                        if (!prune_allowed)
                            break;
                    }
                }
                if (!prune_allowed)
                    continue;

                float djk = _data_store->get_distance(iter2->id, iter->id);
                if (_dist_metric == diskann::Metric::L2 || _dist_metric == diskann::Metric::COSINE)
                {
                    occlude_factor[t] = (djk == 0) ? std::numeric_limits<float>::max()
                                                   : std::max(occlude_factor[t], iter2->distance / djk);
                }
                else if (_dist_metric == diskann::Metric::INNER_PRODUCT)
                {
                    // Improvization for flipping max and min dist for MIPS
                    float x = -iter2->distance;
                    float y = -djk;
                    if (y > cur_alpha * x)
                    {
                        occlude_factor[t] = std::max(occlude_factor[t], eps);
                    }
                }
            }
        }
        cur_alpha *= 1.2f;
    }
}

template <typename T, typename TagT, typename LabelT>
void Index<T, TagT, LabelT>::prune_neighbors(const uint32_t location, std::vector<Neighbor> &pool,
                                             std::vector<uint32_t> &pruned_list, InMemQueryScratch<T> *scratch)
{
    prune_neighbors(location, pool, _indexingRange, _indexingMaxC, _indexingAlpha, pruned_list, scratch);
}

template <typename T, typename TagT, typename LabelT>
void Index<T, TagT, LabelT>::prune_neighbors(const uint32_t location, std::vector<Neighbor> &pool, const uint32_t range,
                                             const uint32_t max_candidate_size, const float alpha,
                                             std::vector<uint32_t> &pruned_list, InMemQueryScratch<T> *scratch)
{
    if (pool.size() == 0)
    {
        // if the pool is empty, behave like a noop
        pruned_list.clear();
        return;
    }

    _max_observed_degree = (std::max)(_max_observed_degree, range);

    // If using _pq_build, over-write the PQ distances with actual distances
    if (_pq_dist)
    {
        for (auto &ngh : pool)
            ngh.distance = _data_store->get_distance(ngh.id, location);
    }

    // sort the pool based on distance to query and prune it with occlude_list
    std::sort(pool.begin(), pool.end());
    pruned_list.clear();
    pruned_list.reserve(range);

    if (pool.begin()->distance == 0)
    {
        diskann::cerr << "Warning: a candidate with distance 0 found in prune_neighbors" << std::endl;
    }
    occlude_list(location, pool, alpha, range, max_candidate_size, pruned_list, scratch);
    assert(pruned_list.size() <= range);

    if (_saturate_graph && alpha > 1)
    {
        for (const auto &node : pool)
        {
            if (pruned_list.size() >= range)
                break;
            if ((std::find(pruned_list.begin(), pruned_list.end(), node.id) == pruned_list.end()) &&
                node.id != location)
                pruned_list.push_back(node.id);
        }
    }
}

template <typename T, typename TagT, typename LabelT>
void Index<T, TagT, LabelT>::inter_insert(uint32_t n, std::vector<uint32_t> &pruned_list, const uint32_t range,
                                          InMemQueryScratch<T> *scratch)
{
    const auto &src_pool = pruned_list;

    assert(!src_pool.empty());

    for (auto des : src_pool)
    {
        // des.loc is the loc of the neighbors of n
        assert(des < _max_points + _num_frozen_pts);
        // des_pool contains the neighbors of the neighbors of n
        std::vector<uint32_t> copy_of_neighbors;
        bool prune_needed = false;
        {
            LockGuard guard(_locks[des]);
            auto &des_pool = _final_graph[des];
            if (std::find(des_pool.begin(), des_pool.end(), n) == des_pool.end())
            {
                if (des_pool.size() < (uint64_t)(GRAPH_SLACK_FACTOR * range))
                {
                    des_pool.emplace_back(n);
                    prune_needed = false;
                }
                else
                {
                    copy_of_neighbors.reserve(des_pool.size() + 1);
                    copy_of_neighbors = des_pool;
                    copy_of_neighbors.push_back(n);
                    prune_needed = true;
                }
            }
        } // des lock is released by this point

        if (prune_needed)
        {
            tsl::robin_set<uint32_t> dummy_visited(0);
            std::vector<Neighbor> dummy_pool(0);

            size_t reserveSize = (size_t)(std::ceil(1.05 * GRAPH_SLACK_FACTOR * range));
            dummy_visited.reserve(reserveSize);
            dummy_pool.reserve(reserveSize);

            for (auto cur_nbr : copy_of_neighbors)
            {
                if (dummy_visited.find(cur_nbr) == dummy_visited.end() && cur_nbr != des)
                {
                    float dist = _data_store->get_distance(des, cur_nbr);
                    dummy_pool.emplace_back(Neighbor(cur_nbr, dist));
                    dummy_visited.insert(cur_nbr);
                }
            }
            std::vector<uint32_t> new_out_neighbors;
            prune_neighbors(des, dummy_pool, new_out_neighbors, scratch);
            {
                LockGuard guard(_locks[des]);

                _final_graph[des] = new_out_neighbors;
            }
        }
    }
}

template <typename T, typename TagT, typename LabelT>
void Index<T, TagT, LabelT>::inter_insert(uint32_t n, std::vector<uint32_t> &pruned_list, InMemQueryScratch<T> *scratch)
{
    inter_insert(n, pruned_list, _indexingRange, scratch);
}

template <typename T, typename TagT, typename LabelT>
void Index<T, TagT, LabelT>::link(IndexWriteParameters &parameters)
{
    uint32_t num_threads = parameters.num_threads;
    if (num_threads != 0)
        omp_set_num_threads(num_threads);

    _saturate_graph = parameters.saturate_graph;

    _indexingQueueSize = parameters.search_list_size;
    _filterIndexingQueueSize = parameters.filter_list_size;
    _indexingRange = parameters.max_degree;
    _indexingMaxC = parameters.max_occlusion_size;
    _indexingAlpha = parameters.alpha;

    /* visit_order is a vector that is initialized to the entire graph */
    std::vector<uint32_t> visit_order;
    std::vector<diskann::Neighbor> pool, tmp;
    tsl::robin_set<uint32_t> visited;
    visit_order.reserve(_nd + _num_frozen_pts);
    for (uint32_t i = 0; i < (uint32_t)_nd; i++)
    {
        visit_order.emplace_back(i);
    }

    // If there are any frozen points, add them all.
    for (uint32_t frozen = _max_points; frozen < _max_points + _num_frozen_pts; frozen++)
    {
        visit_order.emplace_back(frozen);
    }

    // if there are frozen points, the first such one is set to be the _start
    if (_num_frozen_pts > 0)
        _start = (uint32_t)_max_points;
    else
        _start = calculate_entry_point();

    for (size_t p = 0; p < _nd; p++)
    {
        _final_graph[p].reserve((size_t)(std::ceil(_indexingRange * GRAPH_SLACK_FACTOR * 1.05)));
    }

    diskann::Timer link_timer;

#pragma omp parallel for schedule(dynamic, 2048)
    for (int64_t node_ctr = 0; node_ctr < (int64_t)(visit_order.size()); node_ctr++)
    {
        auto node = visit_order[node_ctr];

        ScratchStoreManager<InMemQueryScratch<T>> manager(_query_scratch);
        auto scratch = manager.scratch_space();

        std::vector<uint32_t> pruned_list;
        if (_filtered_index)
        {
            search_for_point_and_prune(node, _indexingQueueSize, pruned_list, scratch, _filtered_index,
                                       _filterIndexingQueueSize);
        }
        else
        {
            search_for_point_and_prune(node, _indexingQueueSize, pruned_list, scratch);
        }
        {
            LockGuard guard(_locks[node]);
            _final_graph[node].reserve((size_t)(_indexingRange * GRAPH_SLACK_FACTOR * 1.05));
            _final_graph[node] = pruned_list;
            assert(_final_graph[node].size() <= _indexingRange);
        }

        inter_insert(node, pruned_list, scratch);

        if (node_ctr % 100000 == 0)
        {
            diskann::cout << "\r" << (100.0 * node_ctr) / (visit_order.size()) << "% of index build completed."
                          << std::flush;
        }
    }

    if (_nd > 0)
    {
        diskann::cout << "Starting final cleanup.." << std::flush;
    }
#pragma omp parallel for schedule(dynamic, 2048)
    for (int64_t node_ctr = 0; node_ctr < (int64_t)(visit_order.size()); node_ctr++)
    {
        auto node = visit_order[node_ctr];
        if (_final_graph[node].size() > _indexingRange)
        {
            ScratchStoreManager<InMemQueryScratch<T>> manager(_query_scratch);
            auto scratch = manager.scratch_space();

            tsl::robin_set<uint32_t> dummy_visited(0);
            std::vector<Neighbor> dummy_pool(0);
            std::vector<uint32_t> new_out_neighbors;

            for (auto cur_nbr : _final_graph[node])
            {
                if (dummy_visited.find(cur_nbr) == dummy_visited.end() && cur_nbr != node)
                {
                    float dist = _data_store->get_distance(node, cur_nbr);
                    dummy_pool.emplace_back(Neighbor(cur_nbr, dist));
                    dummy_visited.insert(cur_nbr);
                }
            }
            prune_neighbors(node, dummy_pool, new_out_neighbors, scratch);

            _final_graph[node].clear();
            for (auto id : new_out_neighbors)
                _final_graph[node].emplace_back(id);
        }
    }
    if (_nd > 0)
    {
        diskann::cout << "done. Link time: " << ((double)link_timer.elapsed() / (double)1000000) << "s" << std::endl;
    }
}

template <typename T, typename TagT, typename LabelT>
void Index<T, TagT, LabelT>::prune_all_neighbors(const uint32_t max_degree, const uint32_t max_occlusion_size,
                                                 const float alpha)
{
    const uint32_t range = max_degree;
    const uint32_t maxc = max_occlusion_size;

    _filtered_index = true;

    diskann::Timer timer;
#pragma omp parallel for
    for (int64_t node = 0; node < (int64_t)(_max_points + _num_frozen_pts); node++)
    {
        if ((size_t)node < _nd || (size_t)node >= _max_points)
        {
            if (_final_graph[node].size() > range)
            {
                tsl::robin_set<uint32_t> dummy_visited(0);
                std::vector<Neighbor> dummy_pool(0);
                std::vector<uint32_t> new_out_neighbors;

                ScratchStoreManager<InMemQueryScratch<T>> manager(_query_scratch);
                auto scratch = manager.scratch_space();

                for (auto cur_nbr : _final_graph[node])
                {
                    if (dummy_visited.find(cur_nbr) == dummy_visited.end() && cur_nbr != node)
                    {
                        float dist = _data_store->get_distance(node, cur_nbr);
                        dummy_pool.emplace_back(Neighbor(cur_nbr, dist));
                        dummy_visited.insert(cur_nbr);
                    }
                }

                prune_neighbors((uint32_t)node, dummy_pool, range, maxc, alpha, new_out_neighbors, scratch);
                _final_graph[node].clear();
                for (auto id : new_out_neighbors)
                    _final_graph[node].emplace_back(id);
            }
        }
    }

    diskann::cout << "Prune time : " << timer.elapsed() / 1000 << "ms" << std::endl;
    size_t max = 0, min = 1 << 30, total = 0, cnt = 0;
    for (size_t i = 0; i < _max_points + _num_frozen_pts; i++)
    {
        if (i < _nd || i >= _max_points)
        {
            const std::vector<uint32_t> &pool = _final_graph[i];
            max = (std::max)(max, pool.size());
            min = (std::min)(min, pool.size());
            total += pool.size();
            if (pool.size() < 2)
                cnt++;
        }
    }
    if (min > max)
        min = max;
    if (_nd > 0)
    {
        diskann::cout << "Index built with degree: max:" << max
                      << "  avg:" << (float)total / (float)(_nd + _num_frozen_pts) << "  min:" << min
                      << "  count(deg<2):" << cnt << std::endl;
    }
}

// REFACTOR
template <typename T, typename TagT, typename LabelT>
void Index<T, TagT, LabelT>::set_start_points(const T *data, size_t data_count)
{
    std::unique_lock<std::shared_timed_mutex> ul(_update_lock);
    std::unique_lock<std::shared_timed_mutex> tl(_tag_lock);
    if (_nd > 0)
        throw ANNException("Can not set starting point for a non-empty index", -1, __FUNCSIG__, __FILE__, __LINE__);

    if (data_count != _num_frozen_pts * _dim)
        throw ANNException("Invalid number of points", -1, __FUNCSIG__, __FILE__, __LINE__);

    //     memcpy(_data + _aligned_dim * _max_points, data, _aligned_dim * sizeof(T) * _num_frozen_pts);
    for (location_t i = _max_points; i < _max_points + _num_frozen_pts; i++)
    {
        _data_store->set_vector(i, data + i * _dim);
    }
    _has_built = true;
    diskann::cout << "Index start points set: #" << _num_frozen_pts << std::endl;
}

template <typename T, typename TagT, typename LabelT>
void Index<T, TagT, LabelT>::set_start_points_at_random(T radius, uint32_t random_seed)
{
    std::mt19937 gen{random_seed};
    std::normal_distribution<> d{0.0, 1.0};

    std::vector<T> points_data;
    points_data.reserve(_dim * _num_frozen_pts);
    std::vector<double> real_vec(_dim);

    for (size_t frozen_point = 0; frozen_point < _num_frozen_pts; frozen_point++)
    {
        double norm_sq = 0.0;
        for (size_t i = 0; i < _dim; ++i)
        {
            auto r = d(gen);
            real_vec[i] = r;
            norm_sq += r * r;
        }

        const double norm = std::sqrt(norm_sq);
        for (auto iter : real_vec)
            points_data.push_back(static_cast<T>(iter * radius / norm));
    }

    set_start_points(points_data.data(), points_data.size());
}

template <typename T, typename TagT, typename LabelT>
void Index<T, TagT, LabelT>::build_with_data_populated(IndexWriteParameters &parameters, const std::vector<TagT> &tags)
{
    diskann::cout << "Starting index build with " << _nd << " points... " << std::endl;

    if (_nd < 1)
        throw ANNException("Error: Trying to build an index with 0 points", -1, __FUNCSIG__, __FILE__, __LINE__);

    if (_enable_tags && tags.size() != _nd)
    {
        std::stringstream stream;
        stream << "ERROR: Driver requests loading " << _nd << " points from file,"
               << "but tags vector is of size " << tags.size() << "." << std::endl;
        diskann::cerr << stream.str() << std::endl;
        throw diskann::ANNException(stream.str(), -1, __FUNCSIG__, __FILE__, __LINE__);
    }
    if (_enable_tags)
    {
        for (size_t i = 0; i < tags.size(); ++i)
        {
            _tag_to_location[tags[i]] = (uint32_t)i;
            _location_to_tag.set(static_cast<uint32_t>(i), tags[i]);
        }
    }

    uint32_t index_R = parameters.max_degree;
    uint32_t num_threads_index = parameters.num_threads;
    uint32_t index_L = parameters.search_list_size;
    uint32_t maxc = parameters.max_occlusion_size;

    if (_query_scratch.size() == 0)
    {
        initialize_query_scratch(5 + num_threads_index, index_L, index_L, index_R, maxc,
                                 _data_store->get_aligned_dim());
    }

    generate_frozen_point();
    link(parameters);

    size_t max = 0, min = SIZE_MAX, total = 0, cnt = 0;
    for (size_t i = 0; i < _nd; i++)
    {
        auto &pool = _final_graph[i];
        max = std::max(max, pool.size());
        min = std::min(min, pool.size());
        total += pool.size();
        if (pool.size() < 2)
            cnt++;
    }
    diskann::cout << "Index built with degree: max:" << max << "  avg:" << (float)total / (float)(_nd + _num_frozen_pts)
                  << "  min:" << min << "  count(deg<2):" << cnt << std::endl;

    _max_observed_degree = std::max((uint32_t)max, _max_observed_degree);
    _has_built = true;
}

template <typename T, typename TagT, typename LabelT>
void Index<T, TagT, LabelT>::build(const T *data, const size_t num_points_to_load, IndexWriteParameters &parameters,
                                   const std::vector<TagT> &tags)
{
    if (num_points_to_load == 0)
    {
        throw ANNException("Do not call build with 0 points", -1, __FUNCSIG__, __FILE__, __LINE__);
    }
    if (_pq_dist)
    {
        throw ANNException("ERROR: DO not use this build interface with PQ distance", -1, __FUNCSIG__, __FILE__,
                           __LINE__);
    }

    std::unique_lock<std::shared_timed_mutex> ul(_update_lock);

    {
        std::unique_lock<std::shared_timed_mutex> tl(_tag_lock);
        _nd = num_points_to_load;

        _data_store->populate_data(data, num_points_to_load);

        // REFACTOR
        // memcpy((char *)_data, (char *)data, _aligned_dim * _nd * sizeof(T));
        // if (_normalize_vecs)
        //{
        //     for (size_t i = 0; i < num_points_to_load; i++)
        //     {
        //         normalize(_data + _aligned_dim * i, _aligned_dim);
        //     }
        // }
    }

    build_with_data_populated(parameters, tags);
}

template <typename T, typename TagT, typename LabelT>
void Index<T, TagT, LabelT>::build(const char *filename, const size_t num_points_to_load,
                                   IndexWriteParameters &parameters, const std::vector<TagT> &tags)
{
    std::unique_lock<std::shared_timed_mutex> ul(_update_lock);
    if (num_points_to_load == 0)
        throw ANNException("Do not call build with 0 points", -1, __FUNCSIG__, __FILE__, __LINE__);

    if (!file_exists(filename))
    {
        std::stringstream stream;
        stream << "ERROR: Data file " << filename << " does not exist." << std::endl;
        diskann::cerr << stream.str() << std::endl;
        throw diskann::ANNException(stream.str(), -1, __FUNCSIG__, __FILE__, __LINE__);
    }

    size_t file_num_points, file_dim;
    if (filename == nullptr)
    {
        throw diskann::ANNException("Can not build with an empty file", -1, __FUNCSIG__, __FILE__, __LINE__);
    }

    diskann::get_bin_metadata(filename, file_num_points, file_dim);
    if (file_num_points > _max_points)
    {
        std::stringstream stream;
        stream << "ERROR: Driver requests loading " << num_points_to_load << " points and file has " << file_num_points
               << " points, but "
               << "index can support only " << _max_points << " points as specified in constructor." << std::endl;

        if (_pq_dist)
            aligned_free(_pq_data);
        throw diskann::ANNException(stream.str(), -1, __FUNCSIG__, __FILE__, __LINE__);
    }

    if (num_points_to_load > file_num_points)
    {
        std::stringstream stream;
        stream << "ERROR: Driver requests loading " << num_points_to_load << " points and file has only "
               << file_num_points << " points." << std::endl;

        if (_pq_dist)
            aligned_free(_pq_data);
        throw diskann::ANNException(stream.str(), -1, __FUNCSIG__, __FILE__, __LINE__);
    }

    if (file_dim != _dim)
    {
        std::stringstream stream;
        stream << "ERROR: Driver requests loading " << _dim << " dimension,"
               << "but file has " << file_dim << " dimension." << std::endl;
        diskann::cerr << stream.str() << std::endl;

        if (_pq_dist)
            aligned_free(_pq_data);
        throw diskann::ANNException(stream.str(), -1, __FUNCSIG__, __FILE__, __LINE__);
    }

    if (_pq_dist)
    {
        double p_val = std::min(1.0, ((double)MAX_PQ_TRAINING_SET_SIZE / (double)file_num_points));

        std::string suffix = _use_opq ? "_opq" : "_pq";
        suffix += std::to_string(_num_pq_chunks);
        auto pq_pivots_file = std::string(filename) + suffix + "_pivots.bin";
        auto pq_compressed_file = std::string(filename) + suffix + "_compressed.bin";
        generate_quantized_data<T>(std::string(filename), pq_pivots_file, pq_compressed_file, _dist_metric, p_val,
                                   _num_pq_chunks, _use_opq);

        copy_aligned_data_from_file<uint8_t>(pq_compressed_file.c_str(), _pq_data, file_num_points, _num_pq_chunks,
                                             _num_pq_chunks);
#ifdef EXEC_ENV_OLS
        throw ANNException("load_pq_centroid_bin should not be called when "
                           "EXEC_ENV_OLS is defined.",
                           -1, __FUNCSIG__, __FILE__, __LINE__);
#else
        _pq_table.load_pq_centroid_bin(pq_pivots_file.c_str(), _num_pq_chunks);
#endif
    }

    _data_store->populate_data(filename, 0U);
    diskann::cout << "Using only first " << num_points_to_load << " from file.. " << std::endl;

    {
        std::unique_lock<std::shared_timed_mutex> tl(_tag_lock);
        _nd = num_points_to_load;
    }
    build_with_data_populated(parameters, tags);
}

template <typename T, typename TagT, typename LabelT>
void Index<T, TagT, LabelT>::build(const char *filename, const size_t num_points_to_load,
                                   IndexWriteParameters &parameters, const char *tag_filename)
{
    std::vector<TagT> tags;

    if (_enable_tags)
    {
        std::unique_lock<std::shared_timed_mutex> tl(_tag_lock);
        if (tag_filename == nullptr)
        {
            throw ANNException("Tag filename is null, while _enable_tags is set", -1, __FUNCSIG__, __FILE__, __LINE__);
        }
        else
        {
            if (file_exists(tag_filename))
            {
                diskann::cout << "Loading tags from " << tag_filename << " for vamana index build" << std::endl;
                TagT *tag_data = nullptr;
                size_t npts, ndim;
                diskann::load_bin(tag_filename, tag_data, npts, ndim);
                if (npts < num_points_to_load)
                {
                    std::stringstream sstream;
                    sstream << "Loaded " << npts << " tags, insufficient to populate tags for " << num_points_to_load
                            << "  points to load";
                    throw diskann::ANNException(sstream.str(), -1, __FUNCSIG__, __FILE__, __LINE__);
                }
                for (size_t i = 0; i < num_points_to_load; i++)
                {
                    tags.push_back(tag_data[i]);
                }
                delete[] tag_data;
            }
            else
            {
                throw diskann::ANNException(std::string("Tag file") + tag_filename + " does not exist", -1, __FUNCSIG__,
                                            __FILE__, __LINE__);
            }
        }
    }
    build(filename, num_points_to_load, parameters, tags);
}

template <typename T, typename TagT, typename LabelT>
std::unordered_map<std::string, LabelT> Index<T, TagT, LabelT>::load_label_map(const std::string &labels_map_file)
{
    std::unordered_map<std::string, LabelT> string_to_int_mp;
    std::ifstream map_reader(labels_map_file);
    std::string line, token;
    LabelT token_as_num;
    std::string label_str;
    while (std::getline(map_reader, line))
    {
        std::istringstream iss(line);
        getline(iss, token, '\t');
        label_str = token;
        getline(iss, token, '\t');
        token_as_num = std::stoul(token);
        string_to_int_mp[label_str] = token_as_num;
    }
    return string_to_int_mp;
}

template <typename T, typename TagT, typename LabelT>
LabelT Index<T, TagT, LabelT>::get_converted_label(const std::string &raw_label)
{
    if (_label_map.find(raw_label) != _label_map.end())
    {
        return _label_map[raw_label];
    }
    std::stringstream stream;
    stream << "Unable to find label in the Label Map";
    diskann::cerr << stream.str() << std::endl;
    throw diskann::ANNException(stream.str(), -1, __FUNCSIG__, __FILE__, __LINE__);
}

template <typename T, typename TagT, typename LabelT>
void Index<T, TagT, LabelT>::parse_label_file(const std::string &label_file, size_t &num_points)
{
    // Format of Label txt file: filters with comma separators

    std::ifstream infile(label_file);
    if (infile.fail())
    {
        throw diskann::ANNException(std::string("Failed to open file ") + label_file, -1);
    }

    std::string line, token;
    uint32_t line_cnt = 0;

    while (std::getline(infile, line))
    {
        line_cnt++;
    }
    _pts_to_labels.resize(line_cnt, std::vector<LabelT>());

    infile.clear();
    infile.seekg(0, std::ios::beg);
    line_cnt = 0;

    while (std::getline(infile, line))
    {
        std::istringstream iss(line);
        std::vector<LabelT> lbls(0);
        getline(iss, token, '\t');
        std::istringstream new_iss(token);
        while (getline(new_iss, token, ','))
        {
            token.erase(std::remove(token.begin(), token.end(), '\n'), token.end());
            token.erase(std::remove(token.begin(), token.end(), '\r'), token.end());
            LabelT token_as_num = std::stoul(token);
            lbls.push_back(token_as_num);
            _labels.insert(token_as_num);
        }
        if (lbls.size() <= 0)
        {
            diskann::cout << "No label found";
            exit(-1);
        }
        std::sort(lbls.begin(), lbls.end());
        _pts_to_labels[line_cnt] = lbls;
        line_cnt++;
    }
    num_points = (size_t)line_cnt;
    diskann::cout << "Identified " << _labels.size() << " distinct label(s)" << std::endl;
}

template <typename T, typename TagT, typename LabelT>
void Index<T, TagT, LabelT>::set_universal_label(const LabelT &label)
{
    _use_universal_label = true;
    _universal_label = label;
}

template <typename T, typename TagT, typename LabelT>
void Index<T, TagT, LabelT>::build_filtered_index(const char *filename, const std::string &label_file,
                                                  const size_t num_points_to_load, IndexWriteParameters &parameters,
                                                  const std::vector<TagT> &tags)
{
    _labels_file = label_file;
    _filtered_index = true;
    _label_to_medoid_id.clear();
    size_t num_points_labels = 0;
    parse_label_file(label_file,
                     num_points_labels); // determines medoid for each label and identifies the points to label mapping

    std::unordered_map<LabelT, std::vector<uint32_t>> label_to_points;

<<<<<<< HEAD
    for (uint32_t lbl = 0; lbl < _labels.size(); lbl++)
=======
    for (typename tsl::robin_set<LabelT>::size_type lbl = 0; lbl < _labels.size(); lbl++)
>>>>>>> d412c265
    {
        auto itr = _labels.begin();
        std::advance(itr, lbl);
        auto &x = *itr;

        std::vector<uint32_t> labeled_points;
        for (uint32_t point_id = 0; point_id < num_points_to_load; point_id++)
        {
            bool pt_has_lbl = std::find(_pts_to_labels[point_id].begin(), _pts_to_labels[point_id].end(), x) !=
                              _pts_to_labels[point_id].end();

            bool pt_has_univ_lbl =
                (_use_universal_label && (std::find(_pts_to_labels[point_id].begin(), _pts_to_labels[point_id].end(),
                                                    _universal_label) != _pts_to_labels[point_id].end()));

            if (pt_has_lbl || pt_has_univ_lbl)
            {
                labeled_points.emplace_back(point_id);
            }
        }
        label_to_points[x] = labeled_points;
    }

    uint32_t num_cands = 25;
    for (auto itr = _labels.begin(); itr != _labels.end(); itr++)
    {
        uint32_t best_medoid_count = std::numeric_limits<uint32_t>::max();
        auto &curr_label = *itr;
        uint32_t best_medoid;
        auto labeled_points = label_to_points[curr_label];
        for (uint32_t cnd = 0; cnd < num_cands; cnd++)
        {
            uint32_t cur_cnd = labeled_points[rand() % labeled_points.size()];
            uint32_t cur_cnt = std::numeric_limits<uint32_t>::max();
            if (_medoid_counts.find(cur_cnd) == _medoid_counts.end())
            {
                _medoid_counts[cur_cnd] = 0;
                cur_cnt = 0;
            }
            else
            {
                cur_cnt = _medoid_counts[cur_cnd];
            }
            if (cur_cnt < best_medoid_count)
            {
                best_medoid_count = cur_cnt;
                best_medoid = cur_cnd;
            }
        }
        _label_to_medoid_id[curr_label] = best_medoid;
        _medoid_counts[best_medoid]++;
    }

    this->build(filename, num_points_to_load, parameters, tags);
}

template <typename T, typename TagT, typename LabelT>
template <typename IdType>
std::pair<uint32_t, uint32_t> Index<T, TagT, LabelT>::search(const T *query, const size_t K, const uint32_t L,
                                                             IdType *indices, float *distances)
{
    if (K > (uint64_t)L)
    {
        throw ANNException("Set L to a value of at least K", -1, __FUNCSIG__, __FILE__, __LINE__);
    }

    ScratchStoreManager<InMemQueryScratch<T>> manager(_query_scratch);
    auto scratch = manager.scratch_space();

    if (L > scratch->get_L())
    {
        diskann::cout << "Attempting to expand query scratch_space. Was created "
                      << "with Lsize: " << scratch->get_L() << " but search L is: " << L << std::endl;
        scratch->resize_for_new_L(L);
        diskann::cout << "Resize completed. New scratch->L is " << scratch->get_L() << std::endl;
    }

    const std::vector<LabelT> unused_filter_label;
    const std::vector<uint32_t> init_ids = get_init_ids();

    std::shared_lock<std::shared_timed_mutex> lock(_update_lock);

    auto retval = iterate_to_fixed_point(query, L, init_ids, scratch, false, unused_filter_label, true);

    NeighborPriorityQueue &best_L_nodes = scratch->best_l_nodes();

    size_t pos = 0;
    for (size_t i = 0; i < best_L_nodes.size(); ++i)
    {
        if (best_L_nodes[i].id < _max_points)
        {
            // safe because Index uses uint32_t ids internally
            // and IDType will be uint32_t or uint64_t
            indices[pos] = (IdType)best_L_nodes[i].id;
            if (distances != nullptr)
            {
#ifdef EXEC_ENV_OLS
                // DLVS expects negative distances
                distances[pos] = best_L_nodes[i].distance;
#else
                distances[pos] = _dist_metric == diskann::Metric::INNER_PRODUCT ? -1 * best_L_nodes[i].distance
                                                                                : best_L_nodes[i].distance;
#endif
            }
            pos++;
        }
        if (pos == K)
            break;
    }
    if (pos < K)
    {
        diskann::cerr << "Found fewer than K elements for query" << std::endl;
    }

    return retval;
}

template <typename T, typename TagT, typename LabelT>
template <typename IdType>
std::pair<uint32_t, uint32_t> Index<T, TagT, LabelT>::search_with_filters(const T *query, const LabelT &filter_label,
                                                                          const size_t K, const uint32_t L,
                                                                          IdType *indices, float *distances)
{
    if (K > (uint64_t)L)
    {
        throw ANNException("Set L to a value of at least K", -1, __FUNCSIG__, __FILE__, __LINE__);
    }

    ScratchStoreManager<InMemQueryScratch<T>> manager(_query_scratch);
    auto scratch = manager.scratch_space();

    if (L > scratch->get_L())
    {
        diskann::cout << "Attempting to expand query scratch_space. Was created "
                      << "with Lsize: " << scratch->get_L() << " but search L is: " << L << std::endl;
        scratch->resize_for_new_L(L);
        diskann::cout << "Resize completed. New scratch->L is " << scratch->get_L() << std::endl;
    }

    std::vector<LabelT> filter_vec;
    std::vector<uint32_t> init_ids = get_init_ids();

    std::shared_lock<std::shared_timed_mutex> lock(_update_lock);

    if (_label_to_medoid_id.find(filter_label) != _label_to_medoid_id.end())
    {
        init_ids.emplace_back(_label_to_medoid_id[filter_label]);
    }
    else
    {
        diskann::cout << "No filtered medoid found. exitting "
                      << std::endl; // RKNOTE: If universal label found start there
        throw diskann::ANNException("No filtered medoid found. exitting ", -1);
    }
    filter_vec.emplace_back(filter_label);

    T *aligned_query = scratch->aligned_query();
    memcpy(aligned_query, query, _dim * sizeof(T));

    auto retval = iterate_to_fixed_point(aligned_query, L, init_ids, scratch, true, filter_vec, true);

    auto best_L_nodes = scratch->best_l_nodes();

    size_t pos = 0;
    for (size_t i = 0; i < best_L_nodes.size(); ++i)
    {
        if (best_L_nodes[i].id < _max_points)
        {
            // safe because Index uses uint32_t ids internally
            // and IDType will be uint32_t or uint64_t
            indices[pos] = (IdType)best_L_nodes[i].id;
            if (distances != nullptr)
            {
#ifdef EXEC_ENV_OLS
                // DLVS expects negative distances
                distances[pos] = best_L_nodes[i].distance;
#else
                distances[pos] = _dist_metric == diskann::Metric::INNER_PRODUCT ? -1 * best_L_nodes[i].distance
                                                                                : best_L_nodes[i].distance;
#endif
            }
            pos++;
        }
        if (pos == K)
            break;
    }
    if (pos < K)
    {
        diskann::cerr << "Found fewer than K elements for query" << std::endl;
    }

    return retval;
}

template <typename T, typename TagT, typename LabelT>
size_t Index<T, TagT, LabelT>::search_with_tags(const T *query, const uint64_t K, const uint32_t L, TagT *tags,
                                                float *distances, std::vector<T *> &res_vectors)
{
    if (K > (uint64_t)L)
    {
        throw ANNException("Set L to a value of at least K", -1, __FUNCSIG__, __FILE__, __LINE__);
    }
    ScratchStoreManager<InMemQueryScratch<T>> manager(_query_scratch);
    auto scratch = manager.scratch_space();

    if (L > scratch->get_L())
    {
        diskann::cout << "Attempting to expand query scratch_space. Was created "
                      << "with Lsize: " << scratch->get_L() << " but search L is: " << L << std::endl;
        scratch->resize_for_new_L(L);
        diskann::cout << "Resize completed. New scratch->L is " << scratch->get_L() << std::endl;
    }

    std::shared_lock<std::shared_timed_mutex> ul(_update_lock);

    const std::vector<uint32_t> init_ids = get_init_ids();
    const std::vector<LabelT> unused_filter_label;

    iterate_to_fixed_point(query, L, init_ids, scratch, false, unused_filter_label, true);
    NeighborPriorityQueue &best_L_nodes = scratch->best_l_nodes();
    assert(best_L_nodes.size() <= L);

    std::shared_lock<std::shared_timed_mutex> tl(_tag_lock);

    size_t pos = 0;
    for (size_t i = 0; i < best_L_nodes.size(); ++i)
    {
        auto node = best_L_nodes[i];

        TagT tag;
        if (_location_to_tag.try_get(node.id, tag))
        {
            tags[pos] = tag;

            if (res_vectors.size() > 0)
            {
                _data_store->get_vector(node.id, res_vectors[pos]);
            }

            if (distances != nullptr)
            {
#ifdef EXEC_ENV_OLS
                distances[pos] = node.distance; // DLVS expects negative distances
#else
                distances[pos] = _dist_metric == INNER_PRODUCT ? -1 * node.distance : node.distance;
#endif
            }
            pos++;
            // If res_vectors.size() < k, clip at the value.
            if (pos == K || pos == res_vectors.size())
                break;
        }
    }

    return pos;
}

template <typename T, typename TagT, typename LabelT> size_t Index<T, TagT, LabelT>::get_num_points()
{
    std::shared_lock<std::shared_timed_mutex> tl(_tag_lock);
    return _nd;
}

template <typename T, typename TagT, typename LabelT> size_t Index<T, TagT, LabelT>::get_max_points()
{
    std::shared_lock<std::shared_timed_mutex> tl(_tag_lock);
    return _max_points;
}

template <typename T, typename TagT, typename LabelT> void Index<T, TagT, LabelT>::generate_frozen_point()
{
    if (_num_frozen_pts == 0)
        return;

    if (_num_frozen_pts > 1)
    {
        throw ANNException("More than one frozen point not supported in generate_frozen_point", -1, __FUNCSIG__,
                           __FILE__, __LINE__);
    }

    if (_nd == 0)
    {
        throw ANNException("ERROR: Can not pick a frozen point since nd=0", -1, __FUNCSIG__, __FILE__, __LINE__);
    }
    size_t res = calculate_entry_point();

    if (_pq_dist)
    {
        // copy the PQ data corresponding to the point returned by
        // calculate_entry_point
        memcpy(_pq_data + _max_points * _num_pq_chunks, _pq_data + res * _num_pq_chunks,
               _num_pq_chunks * DIV_ROUND_UP(NUM_PQ_BITS, 8));
    }
    else
    {
        _data_store->copy_points(res, _max_points, 1);
    }
}

template <typename T, typename TagT, typename LabelT> int Index<T, TagT, LabelT>::enable_delete()
{
    assert(_enable_tags);

    if (!_enable_tags)
    {
        diskann::cerr << "Tags must be instantiated for deletions" << std::endl;
        return -2;
    }

    std::unique_lock<std::shared_timed_mutex> ul(_update_lock);
    std::unique_lock<std::shared_timed_mutex> tl(_tag_lock);
    std::unique_lock<std::shared_timed_mutex> dl(_delete_lock);

    if (_data_compacted)
    {
        for (uint32_t slot = (uint32_t)_nd; slot < _max_points; ++slot)
        {
            _empty_slots.insert(slot);
        }
    }

    return 0;
}

template <typename T, typename TagT, typename LabelT>
inline void Index<T, TagT, LabelT>::process_delete(const tsl::robin_set<uint32_t> &old_delete_set, size_t loc,
                                                   const uint32_t range, const uint32_t maxc, const float alpha,
                                                   InMemQueryScratch<T> *scratch)
{
    tsl::robin_set<uint32_t> &expanded_nodes_set = scratch->expanded_nodes_set();
    std::vector<Neighbor> &expanded_nghrs_vec = scratch->expanded_nodes_vec();

    // If this condition were not true, deadlock could result
    assert(old_delete_set.find(loc) == old_delete_set.end());

    std::vector<uint32_t> adj_list;
    {
        // Acquire and release lock[loc] before acquiring locks for neighbors
        std::unique_lock<non_recursive_mutex> adj_list_lock;
        if (_conc_consolidate)
            adj_list_lock = std::unique_lock<non_recursive_mutex>(_locks[loc]);
        adj_list = _final_graph[loc];
    }

    bool modify = false;
    for (auto ngh : adj_list)
    {
        if (old_delete_set.find(ngh) == old_delete_set.end())
        {
            expanded_nodes_set.insert(ngh);
        }
        else
        {
            modify = true;

            std::unique_lock<non_recursive_mutex> ngh_lock;
            if (_conc_consolidate)
                ngh_lock = std::unique_lock<non_recursive_mutex>(_locks[ngh]);
            for (auto j : _final_graph[ngh])
                if (j != loc && old_delete_set.find(j) == old_delete_set.end())
                    expanded_nodes_set.insert(j);
        }
    }

    if (modify)
    {
        if (expanded_nodes_set.size() <= range)
        {
            std::unique_lock<non_recursive_mutex> adj_list_lock(_locks[loc]);
            _final_graph[loc].clear();
            for (auto &ngh : expanded_nodes_set)
                _final_graph[loc].push_back(ngh);
        }
        else
        {
            // Create a pool of Neighbor candidates from the expanded_nodes_set
            expanded_nghrs_vec.reserve(expanded_nodes_set.size());
            for (auto &ngh : expanded_nodes_set)
            {
                expanded_nghrs_vec.emplace_back(ngh, _data_store->get_distance(loc, ngh));
            }
            std::sort(expanded_nghrs_vec.begin(), expanded_nghrs_vec.end());
            std::vector<uint32_t> &occlude_list_output = scratch->occlude_list_output();
            occlude_list(loc, expanded_nghrs_vec, alpha, range, maxc, occlude_list_output, scratch, &old_delete_set);
            std::unique_lock<non_recursive_mutex> adj_list_lock(_locks[loc]);
            _final_graph[loc] = occlude_list_output;
        }
    }
}

// Returns number of live points left after consolidation
template <typename T, typename TagT, typename LabelT>
consolidation_report Index<T, TagT, LabelT>::consolidate_deletes(const IndexWriteParameters &params)
{
    if (!_enable_tags)
        throw diskann::ANNException("Point tag array not instantiated", -1, __FUNCSIG__, __FILE__, __LINE__);

    {
        std::shared_lock<std::shared_timed_mutex> ul(_update_lock);
        std::shared_lock<std::shared_timed_mutex> tl(_tag_lock);
        std::shared_lock<std::shared_timed_mutex> dl(_delete_lock);
        if (_empty_slots.size() + _nd != _max_points)
        {
            std::string err = "#empty slots + nd != max points";
            diskann::cerr << err << std::endl;
            throw ANNException(err, -1, __FUNCSIG__, __FILE__, __LINE__);
        }

        if (_location_to_tag.size() + _delete_set->size() != _nd)
        {
            diskann::cerr << "Error: _location_to_tag.size (" << _location_to_tag.size() << ")  + _delete_set->size ("
                          << _delete_set->size() << ") != _nd(" << _nd << ") ";
            return consolidation_report(diskann::consolidation_report::status_code::INCONSISTENT_COUNT_ERROR, 0, 0, 0,
                                        0, 0, 0, 0);
        }

        if (_location_to_tag.size() != _tag_to_location.size())
        {
            throw diskann::ANNException("_location_to_tag and _tag_to_location not of same size", -1, __FUNCSIG__,
                                        __FILE__, __LINE__);
        }
    }

    std::unique_lock<std::shared_timed_mutex> update_lock(_update_lock, std::defer_lock);
    if (!_conc_consolidate)
        update_lock.lock();

    std::unique_lock<std::shared_timed_mutex> cl(_consolidate_lock, std::defer_lock);
    if (!cl.try_lock())
    {
        diskann::cerr << "Consildate delete function failed to acquire consolidate lock" << std::endl;
        return consolidation_report(diskann::consolidation_report::status_code::LOCK_FAIL, 0, 0, 0, 0, 0, 0, 0);
    }

    diskann::cout << "Starting consolidate_deletes... ";

    std::unique_ptr<tsl::robin_set<uint32_t>> old_delete_set(new tsl::robin_set<uint32_t>);
    {
        std::unique_lock<std::shared_timed_mutex> dl(_delete_lock);
        std::swap(_delete_set, old_delete_set);
    }

    if (old_delete_set->find(_start) != old_delete_set->end())
    {
        throw diskann::ANNException("ERROR: start node has been deleted", -1, __FUNCSIG__, __FILE__, __LINE__);
    }

    const uint32_t range = params.max_degree;
    const uint32_t maxc = params.max_occlusion_size;
    const float alpha = params.alpha;
    const uint32_t num_threads = params.num_threads == 0 ? omp_get_num_threads() : params.num_threads;

    uint32_t num_calls_to_process_delete = 0;
    diskann::Timer timer;
#pragma omp parallel for num_threads(num_threads) schedule(dynamic, 8192) reduction(+ : num_calls_to_process_delete)
    for (int64_t loc = 0; loc < (int64_t)_max_points; loc++)
    {
        if (old_delete_set->find((uint32_t)loc) == old_delete_set->end() && !_empty_slots.is_in_set((uint32_t)loc))
        {
            ScratchStoreManager<InMemQueryScratch<T>> manager(_query_scratch);
            auto scratch = manager.scratch_space();
            process_delete(*old_delete_set, loc, range, maxc, alpha, scratch);
            num_calls_to_process_delete += 1;
        }
    }
    for (int64_t loc = _max_points; loc < (int64_t)(_max_points + _num_frozen_pts); loc++)
    {
        ScratchStoreManager<InMemQueryScratch<T>> manager(_query_scratch);
        auto scratch = manager.scratch_space();
        process_delete(*old_delete_set, loc, range, maxc, alpha, scratch);
        num_calls_to_process_delete += 1;
    }

    std::unique_lock<std::shared_timed_mutex> tl(_tag_lock);
    size_t ret_nd = release_locations(*old_delete_set);
    size_t max_points = _max_points;
    size_t empty_slots_size = _empty_slots.size();

    std::shared_lock<std::shared_timed_mutex> dl(_delete_lock);
    size_t delete_set_size = _delete_set->size();
    size_t old_delete_set_size = old_delete_set->size();

    if (!_conc_consolidate)
    {
        update_lock.unlock();
    }

    double duration = timer.elapsed() / 1000000.0;
    diskann::cout << " done in " << duration << " seconds." << std::endl;
    return consolidation_report(diskann::consolidation_report::status_code::SUCCESS, ret_nd, max_points,
                                empty_slots_size, old_delete_set_size, delete_set_size, num_calls_to_process_delete,
                                duration);
}

template <typename T, typename TagT, typename LabelT> void Index<T, TagT, LabelT>::compact_frozen_point()
{
    if (_nd < _max_points && _num_frozen_pts > 0)
    {
        reposition_points(_max_points, _nd, _num_frozen_pts);
        _start = (uint32_t)_nd;
    }
}

// Should be called after acquiring _update_lock
template <typename T, typename TagT, typename LabelT> void Index<T, TagT, LabelT>::compact_data()
{
    if (!_dynamic_index)
        throw ANNException("Can not compact a non-dynamic index", -1, __FUNCSIG__, __FILE__, __LINE__);

    if (_data_compacted)
    {
        diskann::cerr << "Warning! Calling compact_data() when _data_compacted is true!" << std::endl;
        return;
    }

    if (_delete_set->size() > 0)
    {
        throw ANNException("Can not compact data when index has non-empty _delete_set of "
                           "size: " +
                               std::to_string(_delete_set->size()),
                           -1, __FUNCSIG__, __FILE__, __LINE__);
    }

    diskann::Timer timer;

    std::vector<uint32_t> new_location = std::vector<uint32_t>(_max_points + _num_frozen_pts, UINT32_MAX);

    uint32_t new_counter = 0;
    std::set<uint32_t> empty_locations;
    for (uint32_t old_location = 0; old_location < _max_points; old_location++)
    {
        if (_location_to_tag.contains(old_location))
        {
            new_location[old_location] = new_counter;
            new_counter++;
        }
        else
        {
            empty_locations.insert(old_location);
        }
    }
    for (uint32_t old_location = _max_points; old_location < _max_points + _num_frozen_pts; old_location++)
    {
        new_location[old_location] = old_location;
    }

    // If start node is removed, throw an exception
    if (_start < _max_points && !_location_to_tag.contains(_start))
    {
        throw diskann::ANNException("ERROR: Start node deleted.", -1, __FUNCSIG__, __FILE__, __LINE__);
    }

    size_t num_dangling = 0;
    for (uint32_t old = 0; old < _max_points + _num_frozen_pts; ++old)
    {
        std::vector<uint32_t> new_adj_list;

        if ((new_location[old] < _max_points) // If point continues to exist
            || (old >= _max_points && old < _max_points + _num_frozen_pts))
        {
            new_adj_list.reserve(_final_graph[old].size());
            for (auto ngh_iter : _final_graph[old])
            {
                if (empty_locations.find(ngh_iter) != empty_locations.end())
                {
                    ++num_dangling;
                    diskann::cerr << "Error in compact_data(). _final_graph[" << old << "] has neighbor " << ngh_iter
                                  << " which is a location not associated with any tag." << std::endl;
                }
                else
                {
                    new_adj_list.push_back(new_location[ngh_iter]);
                }
            }
            _final_graph[old].swap(new_adj_list);

            // Move the data and adj list to the correct position
            if (new_location[old] != old)
            {
                assert(new_location[old] < old);
                _final_graph[new_location[old]].swap(_final_graph[old]);

                _data_store->copy_points(old, new_location[old], 1);
            }
        }
        else
        {
            _final_graph[old].clear();
        }
    }
    diskann::cerr << "#dangling references after data compaction: " << num_dangling << std::endl;

    _tag_to_location.clear();
    for (auto pos = _location_to_tag.find_first(); pos.is_valid(); pos = _location_to_tag.find_next(pos))
    {
        const auto tag = _location_to_tag.get(pos);
        _tag_to_location[tag] = new_location[pos._key];
    }
    _location_to_tag.clear();
    for (const auto &iter : _tag_to_location)
    {
        _location_to_tag.set(iter.second, iter.first);
    }

    for (size_t old = _nd; old < _max_points; ++old)
    {
        _final_graph[old].clear();
    }
    _empty_slots.clear();
    for (auto i = _nd; i < _max_points; i++)
    {
        _empty_slots.insert((uint32_t)i);
    }
    _data_compacted = true;
    diskann::cout << "Time taken for compact_data: " << timer.elapsed() / 1000000. << "s." << std::endl;
}

//
// Caller must hold unique _tag_lock and _delete_lock before calling this
//
template <typename T, typename TagT, typename LabelT> int Index<T, TagT, LabelT>::reserve_location()
{
    if (_nd >= _max_points)
    {
        return -1;
    }
    uint32_t location;
    if (_data_compacted && _empty_slots.is_empty())
    {
        // This code path is encountered when enable_delete hasn't been
        // called yet, so no points have been deleted and _empty_slots
        // hasn't been filled in. In that case, just keep assigning
        // consecutive locations.
        location = (uint32_t)_nd;
    }
    else
    {
        assert(_empty_slots.size() != 0);
        assert(_empty_slots.size() + _nd == _max_points);

        location = _empty_slots.pop_any();
        _delete_set->erase(location);
    }

    ++_nd;
    return location;
}

template <typename T, typename TagT, typename LabelT> size_t Index<T, TagT, LabelT>::release_location(int location)
{
    if (_empty_slots.is_in_set(location))
        throw ANNException("Trying to release location, but location already in empty slots", -1, __FUNCSIG__, __FILE__,
                           __LINE__);
    _empty_slots.insert(location);

    _nd--;
    return _nd;
}

template <typename T, typename TagT, typename LabelT>
size_t Index<T, TagT, LabelT>::release_locations(const tsl::robin_set<uint32_t> &locations)
{
    for (auto location : locations)
    {
        if (_empty_slots.is_in_set(location))
            throw ANNException("Trying to release location, but location "
                               "already in empty slots",
                               -1, __FUNCSIG__, __FILE__, __LINE__);
        _empty_slots.insert(location);

        _nd--;
    }

    if (_empty_slots.size() + _nd != _max_points)
        throw ANNException("#empty slots + nd != max points", -1, __FUNCSIG__, __FILE__, __LINE__);

    return _nd;
}

template <typename T, typename TagT, typename LabelT>
void Index<T, TagT, LabelT>::reposition_points(uint32_t old_location_start, uint32_t new_location_start,
                                               uint32_t num_locations)
{
    if (num_locations == 0 || old_location_start == new_location_start)
    {
        return;
    }

    // Update pointers to the moved nodes. Note: the computation is correct even
    // when new_location_start < old_location_start given the C++ uint32_t
    // integer arithmetic rules.
    const uint32_t location_delta = new_location_start - old_location_start;

    for (uint32_t i = 0; i < _max_points + _num_frozen_pts; i++)
        for (auto &loc : _final_graph[i])
            if (loc >= old_location_start && loc < old_location_start + num_locations)
                loc += location_delta;

    // The [start, end) interval which will contain obsolete points to be
    // cleared.
    uint32_t mem_clear_loc_start = old_location_start;
    uint32_t mem_clear_loc_end_limit = old_location_start + num_locations;

    // Move the adjacency lists. Make sure that overlapping ranges are handled
    // correctly.
    if (new_location_start < old_location_start)
    {
        // New location before the old location: copy the entries in order
        // to avoid modifying locations that are yet to be copied.
        for (uint32_t loc_offset = 0; loc_offset < num_locations; loc_offset++)
        {
            assert(_final_graph[new_location_start + loc_offset].empty());
            _final_graph[new_location_start + loc_offset].swap(_final_graph[old_location_start + loc_offset]);
        }

        // If ranges are overlapping, make sure not to clear the newly copied
        // data.
        if (mem_clear_loc_start < new_location_start + num_locations)
        {
            // Clear only after the end of the new range.
            mem_clear_loc_start = new_location_start + num_locations;
        }
    }
    else
    {
        // Old location after the new location: copy from the end of the range
        // to avoid modifying locations that are yet to be copied.
        for (uint32_t loc_offset = num_locations; loc_offset > 0; loc_offset--)
        {
            assert(_final_graph[new_location_start + loc_offset - 1u].empty());
            _final_graph[new_location_start + loc_offset - 1u].swap(_final_graph[old_location_start + loc_offset - 1u]);
        }

        // If ranges are overlapping, make sure not to clear the newly copied
        // data.
        if (mem_clear_loc_end_limit > new_location_start)
        {
            // Clear only up to the beginning of the new range.
            mem_clear_loc_end_limit = new_location_start;
        }
    }
    _data_store->reposition_points(old_location_start, new_location_start, num_locations);
}

template <typename T, typename TagT, typename LabelT> void Index<T, TagT, LabelT>::reposition_frozen_point_to_end()
{
    if (_num_frozen_pts == 0)
        return;

    if (_nd == _max_points)
    {
        diskann::cout << "Not repositioning frozen point as it is already at the end." << std::endl;
        return;
    }

    reposition_points((uint32_t)_nd, (uint32_t)_max_points, (uint32_t)_num_frozen_pts);
    _start = (uint32_t)_max_points;
}

template <typename T, typename TagT, typename LabelT> void Index<T, TagT, LabelT>::resize(size_t new_max_points)
{
    const size_t new_internal_points = new_max_points + _num_frozen_pts;
    auto start = std::chrono::high_resolution_clock::now();
    assert(_empty_slots.size() == 0); // should not resize if there are empty slots.

    _data_store->resize(new_internal_points);
    _final_graph.resize(new_internal_points);
    _locks = std::vector<non_recursive_mutex>(new_internal_points);

    if (_num_frozen_pts != 0)
    {
        reposition_points((uint32_t)_max_points, (uint32_t)new_max_points, (uint32_t)_num_frozen_pts);
        _start = (uint32_t)new_max_points;
    }

    _max_points = new_max_points;
    _empty_slots.reserve(_max_points);
    for (auto i = _nd; i < _max_points; i++)
    {
        _empty_slots.insert((uint32_t)i);
    }

    auto stop = std::chrono::high_resolution_clock::now();
    diskann::cout << "Resizing took: " << std::chrono::duration<double>(stop - start).count() << "s" << std::endl;
}

template <typename T, typename TagT, typename LabelT>
int Index<T, TagT, LabelT>::insert_point(const T *point, const TagT tag)
{
    assert(_has_built);
    if (tag == static_cast<TagT>(0))
    {
        throw diskann::ANNException("Do not insert point with tag 0. That is "
                                    "reserved for points hidden "
                                    "from the user.",
                                    -1, __FUNCSIG__, __FILE__, __LINE__);
    }

    std::shared_lock<std::shared_timed_mutex> shared_ul(_update_lock);
    std::unique_lock<std::shared_timed_mutex> tl(_tag_lock);
    std::unique_lock<std::shared_timed_mutex> dl(_delete_lock);

    // Find a vacant location in the data array to insert the new point
    auto location = reserve_location();
    if (location == -1)
    {
#if EXPAND_IF_FULL
        dl.unlock();
        tl.unlock();
        shared_ul.unlock();

        {
            std::unique_lock<std::shared_timed_mutex> ul(_update_lock);
            tl.lock();
            dl.lock();

            if (_nd >= _max_points)
            {
                auto new_max_points = (size_t)(_max_points * INDEX_GROWTH_FACTOR);
                resize(new_max_points);
            }

            dl.unlock();
            tl.unlock();
            ul.unlock();
        }

        shared_ul.lock();
        tl.lock();
        dl.lock();

        location = reserve_location();
        if (location == -1)
        {
            throw diskann::ANNException("Cannot reserve location even after "
                                        "expanding graph. Terminating.",
                                        -1, __FUNCSIG__, __FILE__, __LINE__);
        }
#else
        return -1;
#endif
    }
    dl.unlock();

    // Insert tag and mapping to location
    if (_enable_tags)
    {
        if (_tag_to_location.find(tag) != _tag_to_location.end())
        {
            release_location(location);
            return -1;
        }

        _tag_to_location[tag] = location;
        _location_to_tag.set(location, tag);
    }
    tl.unlock();

    _data_store->set_vector(location, point);

    // Find and add appropriate graph edges
    ScratchStoreManager<InMemQueryScratch<T>> manager(_query_scratch);
    auto scratch = manager.scratch_space();
    std::vector<uint32_t> pruned_list;
    if (_filtered_index)
    {
        search_for_point_and_prune(location, _indexingQueueSize, pruned_list, scratch, true, _filterIndexingQueueSize);
    }
    else
    {
        search_for_point_and_prune(location, _indexingQueueSize, pruned_list, scratch);
    }
    {
        std::shared_lock<std::shared_timed_mutex> tlock(_tag_lock, std::defer_lock);
        if (_conc_consolidate)
            tlock.lock();

        LockGuard guard(_locks[location]);
        _final_graph[location].clear();
        _final_graph[location].reserve((size_t)(_indexingRange * GRAPH_SLACK_FACTOR * 1.05));

        for (auto link : pruned_list)
        {
            if (_conc_consolidate)
                if (!_location_to_tag.contains(link))
                    continue;
            _final_graph[location].emplace_back(link);
        }
        assert(_final_graph[location].size() <= _indexingRange);

        if (_conc_consolidate)
            tlock.unlock();
    }

    inter_insert(location, pruned_list, scratch);

    return 0;
}

template <typename T, typename TagT, typename LabelT> int Index<T, TagT, LabelT>::lazy_delete(const TagT &tag)
{
    std::shared_lock<std::shared_timed_mutex> ul(_update_lock);
    std::unique_lock<std::shared_timed_mutex> tl(_tag_lock);
    std::unique_lock<std::shared_timed_mutex> dl(_delete_lock);
    _data_compacted = false;

    if (_tag_to_location.find(tag) == _tag_to_location.end())
    {
        diskann::cerr << "Delete tag not found " << tag << std::endl;
        return -1;
    }
    assert(_tag_to_location[tag] < _max_points);

    const auto location = _tag_to_location[tag];
    _delete_set->insert(location);
    _location_to_tag.erase(location);
    _tag_to_location.erase(tag);

    return 0;
}

template <typename T, typename TagT, typename LabelT>
void Index<T, TagT, LabelT>::lazy_delete(const std::vector<TagT> &tags, std::vector<TagT> &failed_tags)
{
    if (failed_tags.size() > 0)
    {
        throw ANNException("failed_tags should be passed as an empty list", -1, __FUNCSIG__, __FILE__, __LINE__);
    }
    std::shared_lock<std::shared_timed_mutex> ul(_update_lock);
    std::unique_lock<std::shared_timed_mutex> tl(_tag_lock);
    std::unique_lock<std::shared_timed_mutex> dl(_delete_lock);
    _data_compacted = false;

    for (auto tag : tags)
    {
        if (_tag_to_location.find(tag) == _tag_to_location.end())
        {
            failed_tags.push_back(tag);
        }
        else
        {
            const auto location = _tag_to_location[tag];
            _delete_set->insert(location);
            _location_to_tag.erase(location);
            _tag_to_location.erase(tag);
        }
    }
}

template <typename T, typename TagT, typename LabelT> bool Index<T, TagT, LabelT>::is_index_saved()
{
    return _is_saved;
}

template <typename T, typename TagT, typename LabelT>
void Index<T, TagT, LabelT>::get_active_tags(tsl::robin_set<TagT> &active_tags)
{
    active_tags.clear();
    std::shared_lock<std::shared_timed_mutex> tl(_tag_lock);
    for (auto iter : _tag_to_location)
    {
        active_tags.insert(iter.first);
    }
}

template <typename T, typename TagT, typename LabelT> void Index<T, TagT, LabelT>::print_status()
{
    std::shared_lock<std::shared_timed_mutex> ul(_update_lock);
    std::shared_lock<std::shared_timed_mutex> cl(_consolidate_lock);
    std::shared_lock<std::shared_timed_mutex> tl(_tag_lock);
    std::shared_lock<std::shared_timed_mutex> dl(_delete_lock);

    diskann::cout << "------------------- Index object: " << (uint64_t)this << " -------------------" << std::endl;
    diskann::cout << "Number of points: " << _nd << std::endl;
    diskann::cout << "Graph size: " << _final_graph.size() << std::endl;
    diskann::cout << "Location to tag size: " << _location_to_tag.size() << std::endl;
    diskann::cout << "Tag to location size: " << _tag_to_location.size() << std::endl;
    diskann::cout << "Number of empty slots: " << _empty_slots.size() << std::endl;
    diskann::cout << std::boolalpha << "Data compacted: " << this->_data_compacted << std::endl;
    diskann::cout << "---------------------------------------------------------"
                     "------------"
                  << std::endl;
}

template <typename T, typename TagT, typename LabelT> void Index<T, TagT, LabelT>::count_nodes_at_bfs_levels()
{
    std::unique_lock<std::shared_timed_mutex> ul(_update_lock);

    boost::dynamic_bitset<> visited(_max_points + _num_frozen_pts);

    size_t MAX_BFS_LEVELS = 32;
    auto bfs_sets = new tsl::robin_set<uint32_t>[MAX_BFS_LEVELS];

    bfs_sets[0].insert(_start);
    visited.set(_start);

    for (uint32_t i = _max_points; i < _max_points + _num_frozen_pts; ++i)
    {
        if (i != _start)
        {
            bfs_sets[0].insert(i);
            visited.set(i);
        }
    }

    for (size_t l = 0; l < MAX_BFS_LEVELS - 1; ++l)
    {
        diskann::cout << "Number of nodes at BFS level " << l << " is " << bfs_sets[l].size() << std::endl;
        if (bfs_sets[l].size() == 0)
            break;
        for (auto node : bfs_sets[l])
        {
            for (auto nghbr : _final_graph[node])
            {
                if (!visited.test(nghbr))
                {
                    visited.set(nghbr);
                    bfs_sets[l + 1].insert(nghbr);
                }
            }
        }
    }

    delete[] bfs_sets;
}

// REFACTOR: This should be an OptimizedDataStore class, dummy impl here for compiling sake
// template <typename T, typename TagT, typename LabelT> void Index<T, TagT, LabelT>::optimize_index_layout()
//{ // use after build or load
//}

// REFACTOR: This should be an OptimizedDataStore class
template <typename T, typename TagT, typename LabelT> void Index<T, TagT, LabelT>::optimize_index_layout()
{ // use after build or load
    if (_dynamic_index)
    {
        throw diskann::ANNException("Optimize_index_layout not implemented for dyanmic indices", -1, __FUNCSIG__,
                                    __FILE__, __LINE__);
    }

    float *cur_vec = new float[_data_store->get_aligned_dim()];
    std::memset(cur_vec, 0, _data_store->get_aligned_dim() * sizeof(float));
    _data_len = (_data_store->get_aligned_dim() + 1) * sizeof(float);
    _neighbor_len = (_max_observed_degree + 1) * sizeof(uint32_t);
    _node_size = _data_len + _neighbor_len;
    _opt_graph = new char[_node_size * _nd];
    DistanceFastL2<T> *dist_fast = (DistanceFastL2<T> *)_data_store->get_dist_fn();
    for (uint32_t i = 0; i < _nd; i++)
    {
        char *cur_node_offset = _opt_graph + i * _node_size;
        _data_store->get_vector(i, (T *)cur_vec);
        float cur_norm = dist_fast->norm((T *)cur_vec, _data_store->get_aligned_dim());
        std::memcpy(cur_node_offset, &cur_norm, sizeof(float));
        std::memcpy(cur_node_offset + sizeof(float), cur_vec, _data_len - sizeof(float));

        cur_node_offset += _data_len;
        uint32_t k = _final_graph[i].size();
        std::memcpy(cur_node_offset, &k, sizeof(uint32_t));
        std::memcpy(cur_node_offset + sizeof(uint32_t), _final_graph[i].data(), k * sizeof(uint32_t));
        std::vector<uint32_t>().swap(_final_graph[i]);
    }
    _final_graph.clear();
    _final_graph.shrink_to_fit();
    delete[] cur_vec;
}

//  REFACTOR: once optimized layout becomes its own Data+Graph store, we should just invoke regular search
// template <typename T, typename TagT, typename LabelT>
// void Index<T, TagT, LabelT>::search_with_optimized_layout(const T *query, size_t K, size_t L, uint32_t *indices)
//{
//}

template <typename T, typename TagT, typename LabelT>
void Index<T, TagT, LabelT>::search_with_optimized_layout(const T *query, size_t K, size_t L, uint32_t *indices)
{
    DistanceFastL2<T> *dist_fast = (DistanceFastL2<T> *)_data_store->get_dist_fn();

    NeighborPriorityQueue retset(L);
    std::vector<uint32_t> init_ids(L);

    boost::dynamic_bitset<> flags{_nd, 0};
    uint32_t tmp_l = 0;
    uint32_t *neighbors = (uint32_t *)(_opt_graph + _node_size * _start + _data_len);
    uint32_t MaxM_ep = *neighbors;
    neighbors++;

    for (; tmp_l < L && tmp_l < MaxM_ep; tmp_l++)
    {
        init_ids[tmp_l] = neighbors[tmp_l];
        flags[init_ids[tmp_l]] = true;
    }

    while (tmp_l < L)
    {
        uint32_t id = rand() % _nd;
        if (flags[id])
            continue;
        flags[id] = true;
        init_ids[tmp_l] = id;
        tmp_l++;
    }

    for (uint32_t i = 0; i < init_ids.size(); i++)
    {
        uint32_t id = init_ids[i];
        if (id >= _nd)
            continue;
        _mm_prefetch(_opt_graph + _node_size * id, _MM_HINT_T0);
    }
    L = 0;
    for (uint32_t i = 0; i < init_ids.size(); i++)
    {
        uint32_t id = init_ids[i];
        if (id >= _nd)
            continue;
        T *x = (T *)(_opt_graph + _node_size * id);
        float norm_x = *x;
        x++;
        float dist = dist_fast->compare(x, query, norm_x, (uint32_t)_data_store->get_aligned_dim());
        retset.insert(Neighbor(id, dist));
        flags[id] = true;
        L++;
    }

    while (retset.has_unexpanded_node())
    {
        auto nbr = retset.closest_unexpanded();
        auto n = nbr.id;
        _mm_prefetch(_opt_graph + _node_size * n + _data_len, _MM_HINT_T0);
        neighbors = (uint32_t *)(_opt_graph + _node_size * n + _data_len);
        uint32_t MaxM = *neighbors;
        neighbors++;
        for (uint32_t m = 0; m < MaxM; ++m)
            _mm_prefetch(_opt_graph + _node_size * neighbors[m], _MM_HINT_T0);
        for (uint32_t m = 0; m < MaxM; ++m)
        {
            uint32_t id = neighbors[m];
            if (flags[id])
                continue;
            flags[id] = 1;
            T *data = (T *)(_opt_graph + _node_size * id);
            float norm = *data;
            data++;
            float dist = dist_fast->compare(query, data, norm, (uint32_t)_data_store->get_aligned_dim());
            Neighbor nn(id, dist);
            retset.insert(nn);
        }
    }

    for (size_t i = 0; i < K; i++)
    {
        indices[i] = retset[i].id;
    }
}

/*  Internals of the library */
template <typename T, typename TagT, typename LabelT> const float Index<T, TagT, LabelT>::INDEX_GROWTH_FACTOR = 1.5f;

// EXPORTS
template DISKANN_DLLEXPORT class Index<float, int32_t, uint32_t>;
template DISKANN_DLLEXPORT class Index<int8_t, int32_t, uint32_t>;
template DISKANN_DLLEXPORT class Index<uint8_t, int32_t, uint32_t>;
template DISKANN_DLLEXPORT class Index<float, uint32_t, uint32_t>;
template DISKANN_DLLEXPORT class Index<int8_t, uint32_t, uint32_t>;
template DISKANN_DLLEXPORT class Index<uint8_t, uint32_t, uint32_t>;
template DISKANN_DLLEXPORT class Index<float, int64_t, uint32_t>;
template DISKANN_DLLEXPORT class Index<int8_t, int64_t, uint32_t>;
template DISKANN_DLLEXPORT class Index<uint8_t, int64_t, uint32_t>;
template DISKANN_DLLEXPORT class Index<float, uint64_t, uint32_t>;
template DISKANN_DLLEXPORT class Index<int8_t, uint64_t, uint32_t>;
template DISKANN_DLLEXPORT class Index<uint8_t, uint64_t, uint32_t>;
// Label with short int 2 byte
template DISKANN_DLLEXPORT class Index<float, int32_t, uint16_t>;
template DISKANN_DLLEXPORT class Index<int8_t, int32_t, uint16_t>;
template DISKANN_DLLEXPORT class Index<uint8_t, int32_t, uint16_t>;
template DISKANN_DLLEXPORT class Index<float, uint32_t, uint16_t>;
template DISKANN_DLLEXPORT class Index<int8_t, uint32_t, uint16_t>;
template DISKANN_DLLEXPORT class Index<uint8_t, uint32_t, uint16_t>;
template DISKANN_DLLEXPORT class Index<float, int64_t, uint16_t>;
template DISKANN_DLLEXPORT class Index<int8_t, int64_t, uint16_t>;
template DISKANN_DLLEXPORT class Index<uint8_t, int64_t, uint16_t>;
template DISKANN_DLLEXPORT class Index<float, uint64_t, uint16_t>;
template DISKANN_DLLEXPORT class Index<int8_t, uint64_t, uint16_t>;
template DISKANN_DLLEXPORT class Index<uint8_t, uint64_t, uint16_t>;

template DISKANN_DLLEXPORT std::pair<uint32_t, uint32_t> Index<float, uint64_t, uint32_t>::search<uint64_t>(
    const float *query, const size_t K, const uint32_t L, uint64_t *indices, float *distances);
template DISKANN_DLLEXPORT std::pair<uint32_t, uint32_t> Index<float, uint64_t, uint32_t>::search<uint32_t>(
    const float *query, const size_t K, const uint32_t L, uint32_t *indices, float *distances);
template DISKANN_DLLEXPORT std::pair<uint32_t, uint32_t> Index<uint8_t, uint64_t, uint32_t>::search<uint64_t>(
    const uint8_t *query, const size_t K, const uint32_t L, uint64_t *indices, float *distances);
template DISKANN_DLLEXPORT std::pair<uint32_t, uint32_t> Index<uint8_t, uint64_t, uint32_t>::search<uint32_t>(
    const uint8_t *query, const size_t K, const uint32_t L, uint32_t *indices, float *distances);
template DISKANN_DLLEXPORT std::pair<uint32_t, uint32_t> Index<int8_t, uint64_t, uint32_t>::search<uint64_t>(
    const int8_t *query, const size_t K, const uint32_t L, uint64_t *indices, float *distances);
template DISKANN_DLLEXPORT std::pair<uint32_t, uint32_t> Index<int8_t, uint64_t, uint32_t>::search<uint32_t>(
    const int8_t *query, const size_t K, const uint32_t L, uint32_t *indices, float *distances);
// TagT==uint32_t
template DISKANN_DLLEXPORT std::pair<uint32_t, uint32_t> Index<float, uint32_t, uint32_t>::search<uint64_t>(
    const float *query, const size_t K, const uint32_t L, uint64_t *indices, float *distances);
template DISKANN_DLLEXPORT std::pair<uint32_t, uint32_t> Index<float, uint32_t, uint32_t>::search<uint32_t>(
    const float *query, const size_t K, const uint32_t L, uint32_t *indices, float *distances);
template DISKANN_DLLEXPORT std::pair<uint32_t, uint32_t> Index<uint8_t, uint32_t, uint32_t>::search<uint64_t>(
    const uint8_t *query, const size_t K, const uint32_t L, uint64_t *indices, float *distances);
template DISKANN_DLLEXPORT std::pair<uint32_t, uint32_t> Index<uint8_t, uint32_t, uint32_t>::search<uint32_t>(
    const uint8_t *query, const size_t K, const uint32_t L, uint32_t *indices, float *distances);
template DISKANN_DLLEXPORT std::pair<uint32_t, uint32_t> Index<int8_t, uint32_t, uint32_t>::search<uint64_t>(
    const int8_t *query, const size_t K, const uint32_t L, uint64_t *indices, float *distances);
template DISKANN_DLLEXPORT std::pair<uint32_t, uint32_t> Index<int8_t, uint32_t, uint32_t>::search<uint32_t>(
    const int8_t *query, const size_t K, const uint32_t L, uint32_t *indices, float *distances);

template DISKANN_DLLEXPORT std::pair<uint32_t, uint32_t> Index<float, uint64_t, uint32_t>::search_with_filters<
    uint64_t>(const float *query, const uint32_t &filter_label, const size_t K, const uint32_t L, uint64_t *indices,
              float *distances);
template DISKANN_DLLEXPORT std::pair<uint32_t, uint32_t> Index<float, uint64_t, uint32_t>::search_with_filters<
    uint32_t>(const float *query, const uint32_t &filter_label, const size_t K, const uint32_t L, uint32_t *indices,
              float *distances);
template DISKANN_DLLEXPORT std::pair<uint32_t, uint32_t> Index<uint8_t, uint64_t, uint32_t>::search_with_filters<
    uint64_t>(const uint8_t *query, const uint32_t &filter_label, const size_t K, const uint32_t L, uint64_t *indices,
              float *distances);
template DISKANN_DLLEXPORT std::pair<uint32_t, uint32_t> Index<uint8_t, uint64_t, uint32_t>::search_with_filters<
    uint32_t>(const uint8_t *query, const uint32_t &filter_label, const size_t K, const uint32_t L, uint32_t *indices,
              float *distances);
template DISKANN_DLLEXPORT std::pair<uint32_t, uint32_t> Index<int8_t, uint64_t, uint32_t>::search_with_filters<
    uint64_t>(const int8_t *query, const uint32_t &filter_label, const size_t K, const uint32_t L, uint64_t *indices,
              float *distances);
template DISKANN_DLLEXPORT std::pair<uint32_t, uint32_t> Index<int8_t, uint64_t, uint32_t>::search_with_filters<
    uint32_t>(const int8_t *query, const uint32_t &filter_label, const size_t K, const uint32_t L, uint32_t *indices,
              float *distances);
// TagT==uint32_t
template DISKANN_DLLEXPORT std::pair<uint32_t, uint32_t> Index<float, uint32_t, uint32_t>::search_with_filters<
    uint64_t>(const float *query, const uint32_t &filter_label, const size_t K, const uint32_t L, uint64_t *indices,
              float *distances);
template DISKANN_DLLEXPORT std::pair<uint32_t, uint32_t> Index<float, uint32_t, uint32_t>::search_with_filters<
    uint32_t>(const float *query, const uint32_t &filter_label, const size_t K, const uint32_t L, uint32_t *indices,
              float *distances);
template DISKANN_DLLEXPORT std::pair<uint32_t, uint32_t> Index<uint8_t, uint32_t, uint32_t>::search_with_filters<
    uint64_t>(const uint8_t *query, const uint32_t &filter_label, const size_t K, const uint32_t L, uint64_t *indices,
              float *distances);
template DISKANN_DLLEXPORT std::pair<uint32_t, uint32_t> Index<uint8_t, uint32_t, uint32_t>::search_with_filters<
    uint32_t>(const uint8_t *query, const uint32_t &filter_label, const size_t K, const uint32_t L, uint32_t *indices,
              float *distances);
template DISKANN_DLLEXPORT std::pair<uint32_t, uint32_t> Index<int8_t, uint32_t, uint32_t>::search_with_filters<
    uint64_t>(const int8_t *query, const uint32_t &filter_label, const size_t K, const uint32_t L, uint64_t *indices,
              float *distances);
template DISKANN_DLLEXPORT std::pair<uint32_t, uint32_t> Index<int8_t, uint32_t, uint32_t>::search_with_filters<
    uint32_t>(const int8_t *query, const uint32_t &filter_label, const size_t K, const uint32_t L, uint32_t *indices,
              float *distances);

template DISKANN_DLLEXPORT std::pair<uint32_t, uint32_t> Index<float, uint64_t, uint16_t>::search<uint64_t>(
    const float *query, const size_t K, const uint32_t L, uint64_t *indices, float *distances);
template DISKANN_DLLEXPORT std::pair<uint32_t, uint32_t> Index<float, uint64_t, uint16_t>::search<uint32_t>(
    const float *query, const size_t K, const uint32_t L, uint32_t *indices, float *distances);
template DISKANN_DLLEXPORT std::pair<uint32_t, uint32_t> Index<uint8_t, uint64_t, uint16_t>::search<uint64_t>(
    const uint8_t *query, const size_t K, const uint32_t L, uint64_t *indices, float *distances);
template DISKANN_DLLEXPORT std::pair<uint32_t, uint32_t> Index<uint8_t, uint64_t, uint16_t>::search<uint32_t>(
    const uint8_t *query, const size_t K, const uint32_t L, uint32_t *indices, float *distances);
template DISKANN_DLLEXPORT std::pair<uint32_t, uint32_t> Index<int8_t, uint64_t, uint16_t>::search<uint64_t>(
    const int8_t *query, const size_t K, const uint32_t L, uint64_t *indices, float *distances);
template DISKANN_DLLEXPORT std::pair<uint32_t, uint32_t> Index<int8_t, uint64_t, uint16_t>::search<uint32_t>(
    const int8_t *query, const size_t K, const uint32_t L, uint32_t *indices, float *distances);
// TagT==uint32_t
template DISKANN_DLLEXPORT std::pair<uint32_t, uint32_t> Index<float, uint32_t, uint16_t>::search<uint64_t>(
    const float *query, const size_t K, const uint32_t L, uint64_t *indices, float *distances);
template DISKANN_DLLEXPORT std::pair<uint32_t, uint32_t> Index<float, uint32_t, uint16_t>::search<uint32_t>(
    const float *query, const size_t K, const uint32_t L, uint32_t *indices, float *distances);
template DISKANN_DLLEXPORT std::pair<uint32_t, uint32_t> Index<uint8_t, uint32_t, uint16_t>::search<uint64_t>(
    const uint8_t *query, const size_t K, const uint32_t L, uint64_t *indices, float *distances);
template DISKANN_DLLEXPORT std::pair<uint32_t, uint32_t> Index<uint8_t, uint32_t, uint16_t>::search<uint32_t>(
    const uint8_t *query, const size_t K, const uint32_t L, uint32_t *indices, float *distances);
template DISKANN_DLLEXPORT std::pair<uint32_t, uint32_t> Index<int8_t, uint32_t, uint16_t>::search<uint64_t>(
    const int8_t *query, const size_t K, const uint32_t L, uint64_t *indices, float *distances);
template DISKANN_DLLEXPORT std::pair<uint32_t, uint32_t> Index<int8_t, uint32_t, uint16_t>::search<uint32_t>(
    const int8_t *query, const size_t K, const uint32_t L, uint32_t *indices, float *distances);

template DISKANN_DLLEXPORT std::pair<uint32_t, uint32_t> Index<float, uint64_t, uint16_t>::search_with_filters<
    uint64_t>(const float *query, const uint16_t &filter_label, const size_t K, const uint32_t L, uint64_t *indices,
              float *distances);
template DISKANN_DLLEXPORT std::pair<uint32_t, uint32_t> Index<float, uint64_t, uint16_t>::search_with_filters<
    uint32_t>(const float *query, const uint16_t &filter_label, const size_t K, const uint32_t L, uint32_t *indices,
              float *distances);
template DISKANN_DLLEXPORT std::pair<uint32_t, uint32_t> Index<uint8_t, uint64_t, uint16_t>::search_with_filters<
    uint64_t>(const uint8_t *query, const uint16_t &filter_label, const size_t K, const uint32_t L, uint64_t *indices,
              float *distances);
template DISKANN_DLLEXPORT std::pair<uint32_t, uint32_t> Index<uint8_t, uint64_t, uint16_t>::search_with_filters<
    uint32_t>(const uint8_t *query, const uint16_t &filter_label, const size_t K, const uint32_t L, uint32_t *indices,
              float *distances);
template DISKANN_DLLEXPORT std::pair<uint32_t, uint32_t> Index<int8_t, uint64_t, uint16_t>::search_with_filters<
    uint64_t>(const int8_t *query, const uint16_t &filter_label, const size_t K, const uint32_t L, uint64_t *indices,
              float *distances);
template DISKANN_DLLEXPORT std::pair<uint32_t, uint32_t> Index<int8_t, uint64_t, uint16_t>::search_with_filters<
    uint32_t>(const int8_t *query, const uint16_t &filter_label, const size_t K, const uint32_t L, uint32_t *indices,
              float *distances);
// TagT==uint32_t
template DISKANN_DLLEXPORT std::pair<uint32_t, uint32_t> Index<float, uint32_t, uint16_t>::search_with_filters<
    uint64_t>(const float *query, const uint16_t &filter_label, const size_t K, const uint32_t L, uint64_t *indices,
              float *distances);
template DISKANN_DLLEXPORT std::pair<uint32_t, uint32_t> Index<float, uint32_t, uint16_t>::search_with_filters<
    uint32_t>(const float *query, const uint16_t &filter_label, const size_t K, const uint32_t L, uint32_t *indices,
              float *distances);
template DISKANN_DLLEXPORT std::pair<uint32_t, uint32_t> Index<uint8_t, uint32_t, uint16_t>::search_with_filters<
    uint64_t>(const uint8_t *query, const uint16_t &filter_label, const size_t K, const uint32_t L, uint64_t *indices,
              float *distances);
template DISKANN_DLLEXPORT std::pair<uint32_t, uint32_t> Index<uint8_t, uint32_t, uint16_t>::search_with_filters<
    uint32_t>(const uint8_t *query, const uint16_t &filter_label, const size_t K, const uint32_t L, uint32_t *indices,
              float *distances);
template DISKANN_DLLEXPORT std::pair<uint32_t, uint32_t> Index<int8_t, uint32_t, uint16_t>::search_with_filters<
    uint64_t>(const int8_t *query, const uint16_t &filter_label, const size_t K, const uint32_t L, uint64_t *indices,
              float *distances);
template DISKANN_DLLEXPORT std::pair<uint32_t, uint32_t> Index<int8_t, uint32_t, uint16_t>::search_with_filters<
    uint32_t>(const int8_t *query, const uint16_t &filter_label, const size_t K, const uint32_t L, uint32_t *indices,
              float *distances);

} // namespace diskann<|MERGE_RESOLUTION|>--- conflicted
+++ resolved
@@ -1904,11 +1904,7 @@
 
     std::unordered_map<LabelT, std::vector<uint32_t>> label_to_points;
 
-<<<<<<< HEAD
-    for (uint32_t lbl = 0; lbl < _labels.size(); lbl++)
-=======
     for (typename tsl::robin_set<LabelT>::size_type lbl = 0; lbl < _labels.size(); lbl++)
->>>>>>> d412c265
     {
         auto itr = _labels.begin();
         std::advance(itr, lbl);
