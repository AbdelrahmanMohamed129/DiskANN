--- conflicted
+++ resolved
@@ -963,26 +963,9 @@
           unsigned id = node_nbrs[m];
           if (visited.insert(id).second) {
             cmps++;
-<<<<<<< HEAD
-            float     dist = dist_scratch[m];
-            Neighbor  nn(id, dist, true);
-            Neighbor &lastResult = retset[cur_list_size - 1];
-            if ((lastResult < nn || lastResult == nn) &&
-                (cur_list_size == l_search))
-              continue;
-            // Return position in sorted list where nn inserted.
-            auto r = InsertIntoPool(retset.data(), cur_list_size, nn);
-            if (cur_list_size < l_search)
-              ++cur_list_size;
-            if (r < nk)
-              // nk logs the best position in the retset that was
-              // updated due to neighbors of n.
-              nk = r;
-=======
             float    dist = dist_scratch[m];
             Neighbor nn(id, dist);
             retset.insert(nn);
->>>>>>> bc011124
           }
         }
       }
@@ -1045,25 +1028,9 @@
             if (stats != nullptr) {
               stats->n_cmps++;
             }
-<<<<<<< HEAD
-            Neighbor  nn(id, dist, true);
-            Neighbor &lastResult = retset[cur_list_size - 1];
-            if ((lastResult < nn || lastResult == nn) &&
-                (cur_list_size == l_search))
-              continue;
-            auto r = InsertIntoPool(
-                retset.data(), cur_list_size,
-                nn);  // Return position in sorted list where nn inserted.
-            if (cur_list_size < l_search)
-              ++cur_list_size;
-            if (r < nk)
-              nk = r;  // nk logs the best position in the retset that was
-                       // updated due to neighbors of n.
-=======
 
             Neighbor nn(id, dist);
             retset.insert(nn);
->>>>>>> bc011124
           }
         }
 
