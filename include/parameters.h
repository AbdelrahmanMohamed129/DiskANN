--- conflicted
+++ resolved
@@ -27,21 +27,13 @@
 
   private:
     IndexWriteParameters(const uint32_t search_list_size, const uint32_t max_degree, const bool saturate_graph,
-<<<<<<< HEAD
-                         const uint32_t max_occlusion_size, const float alpha, const uint32_t num_rounds,
-                         const uint32_t num_threads, const uint32_t filter_list_size, const uint32_t num_frozen_points,
+                         const uint32_t max_occlusion_size, const float alpha, const uint32_t num_threads,
+                         const uint32_t filter_list_size, const uint32_t num_frozen_points,
                          const bool universal_label_exists)
         : search_list_size(search_list_size), max_degree(max_degree), saturate_graph(saturate_graph),
-          max_occlusion_size(max_occlusion_size), alpha(alpha), num_rounds(num_rounds), num_threads(num_threads),
+          max_occlusion_size(max_occlusion_size), alpha(alpha), num_threads(num_threads),
           filter_list_size(filter_list_size), num_frozen_points(num_frozen_points),
           universal_label_exists(universal_label_exists)
-=======
-                         const uint32_t max_occlusion_size, const float alpha, const uint32_t num_threads,
-                         const uint32_t filter_list_size, const uint32_t num_frozen_points)
-        : search_list_size(search_list_size), max_degree(max_degree), saturate_graph(saturate_graph),
-          max_occlusion_size(max_occlusion_size), alpha(alpha), num_threads(num_threads),
-          filter_list_size(filter_list_size), num_frozen_points(num_frozen_points)
->>>>>>> 543da4ef
     {
     }
 
@@ -107,23 +99,15 @@
     IndexWriteParameters build() const
     {
         return IndexWriteParameters(_search_list_size, _max_degree, _saturate_graph, _max_occlusion_size, _alpha,
-<<<<<<< HEAD
-                                    _num_rounds, _num_threads, _filter_list_size, _num_frozen_points,
+                                    _num_threads, _filter_list_size, _num_frozen_points,
                                     _universal_label_exists);
-=======
-                                    _num_threads, _filter_list_size, _num_frozen_points);
->>>>>>> 543da4ef
     }
 
     IndexWriteParametersBuilder(const IndexWriteParameters &wp)
         : _search_list_size(wp.search_list_size), _max_degree(wp.max_degree),
           _max_occlusion_size(wp.max_occlusion_size), _saturate_graph(wp.saturate_graph), _alpha(wp.alpha),
-<<<<<<< HEAD
-          _num_rounds(wp.num_rounds), _filter_list_size(wp.filter_list_size), _num_frozen_points(wp.num_frozen_points),
+          _filter_list_size(wp.filter_list_size), _num_frozen_points(wp.num_frozen_points),
           _universal_label_exists(wp.universal_label_exists)
-=======
-          _filter_list_size(wp.filter_list_size), _num_frozen_points(wp.num_frozen_points)
->>>>>>> 543da4ef
     {
     }
     IndexWriteParametersBuilder(const IndexWriteParametersBuilder &) = delete;
@@ -137,12 +121,8 @@
     float _alpha{defaults::ALPHA};
     uint32_t _num_threads{defaults::NUM_THREADS};
     uint32_t _filter_list_size{defaults::FILTER_LIST_SIZE};
-<<<<<<< HEAD
-    uint32_t _num_frozen_points{defaults::NUM_FROZEN_POINTS};
-    bool _universal_label_exists{defaults::UNIVERSAL_LABEL_EXISTS};
-=======
     uint32_t _num_frozen_points{defaults::NUM_FROZEN_POINTS_STATIC};
->>>>>>> 543da4ef
+    bool _universal_label_exists{ defaults::UNIVERSAL_LABEL_EXISTS };
 };
 
 } // namespace diskann