--- conflicted
+++ resolved
@@ -223,8 +223,6 @@
 
     virtual size_t _search_with_tags(const DataType &query, const uint64_t K, const uint32_t L, const TagType &tags,
                                      float *distances, DataVector &res_vectors) override;
-
-    virtual void _set_universal_label(const LabelType universal_label) override;
 
     // No copy/assign.
     Index(const Index<T, TagT, LabelT> &) = delete;
@@ -374,7 +372,6 @@
     // Filter Support
 
     bool _filtered_index = false;
-<<<<<<< HEAD
     /*  std::vector<std::vector<LabelT>> _pts_to_labels;
       tsl::robin_set<LabelT> _labels;
       std::unordered_map<LabelT, uint32_t> _label_to_medoid_id;
@@ -382,18 +379,6 @@
       bool _use_universal_label = false;
       LabelT _universal_label = 0;
       std::unordered_map<std::string, LabelT> _label_map;*/
-=======
-    // Location to label is only updated during insert_point(), all other reads are protected by
-    // default as a location can only be released at end of consolidate deletes
-    std::vector<std::vector<LabelT>> _location_to_labels;
-    tsl::robin_set<LabelT> _labels;
-    std::string _labels_file;
-    std::unordered_map<LabelT, uint32_t> _label_to_start_id;
-    std::unordered_map<uint32_t, uint32_t> _medoid_counts;
-
-    bool _use_universal_label = false;
-    LabelT _universal_label = 0;
->>>>>>> ced3b4ff
     uint32_t _filterIndexingQueueSize;
 
     // Indexing parameters
