// Copyright (c) Microsoft Corporation. All rights reserved.
// Licensed under the MIT license.

#pragma once

#include "common_includes.h"

#ifdef EXEC_ENV_OLS
#include "aligned_file_reader.h"
#endif

#include "distance.h"
#include "locking.h"
#include "natural_number_map.h"
#include "natural_number_set.h"
#include "neighbor.h"
#include "parameters.h"
#include "utils.h"
#include "windows_customizations.h"
#include "scratch.h"
#include "in_mem_data_store.h"
#include "in_mem_graph_store.h"
#include "abstract_index.h"

// REFACTOR
#include "quantized_distance.h"
#include "pq_data_store.h"

#define OVERHEAD_FACTOR 1.1
#define EXPAND_IF_FULL 0
#define DEFAULT_MAXC 750

namespace diskann
{

inline double estimate_ram_usage(size_t size, uint32_t dim, uint32_t datasize, uint32_t degree)
{
    double size_of_data = ((double)size) * ROUND_UP(dim, 8) * datasize;
    double size_of_graph = ((double)size) * degree * sizeof(uint32_t) * defaults::GRAPH_SLACK_FACTOR;
    double size_of_locks = ((double)size) * sizeof(non_recursive_mutex);
    double size_of_outer_vector = ((double)size) * sizeof(ptrdiff_t);

    return OVERHEAD_FACTOR * (size_of_data + size_of_graph + size_of_locks + size_of_outer_vector);
}

template <typename T, typename TagT = uint32_t, typename LabelT = uint32_t> class Index : public AbstractIndex
{
    /**************************************************************************
     *
     * Public functions acquire one or more of _update_lock, _consolidate_lock,
     * _tag_lock, _delete_lock before calling protected functions which DO NOT
     * acquire these locks. They might acquire locks on _locks[i]
     *
     **************************************************************************/

  public:
    // Call this when creating and passing Index Config is inconvenient.
    DISKANN_DLLEXPORT Index(Metric m, const size_t dim, const size_t max_points,
                            const std::shared_ptr<IndexWriteParameters> index_parameters,
                            const std::shared_ptr<IndexSearchParams> index_search_params,
                            const size_t num_frozen_pts = 0, const bool dynamic_index = false,
                            const bool enable_tags = false, const bool concurrent_consolidate = false,
                            const bool pq_dist_build = false, const size_t num_pq_chunks = 0,
                            const bool use_opq = false);

<<<<<<< HEAD
    // Constructor for incremental index
    DISKANN_DLLEXPORT Index(Metric m, const size_t dim, const size_t max_points, const bool dynamic_index,
                            const IndexWriteParameters &indexParameters, const uint32_t initial_search_list_size,
                            const uint32_t search_threads, const bool enable_tags = false,
                            const bool concurrent_consolidate = false, const bool pq_dist_build = false,
                            const size_t num_pq_chunks = 0, const bool use_opq = false);

    //REFACTOR TODO: Ideally, this should take an AbstractPQDataStore, but for now, all our PQDataStores are in-mem
    //so this should be ok.
    DISKANN_DLLEXPORT Index(const IndexConfig &index_config, std::shared_ptr<AbstractDataStore<T>> data_store_for_reranking,
                            std::shared_ptr<AbstractDataStore<T>> data_store_for_candidates
                            /* std::unique_ptr<AbstractGraphStore> graph_store*/);
=======
    DISKANN_DLLEXPORT Index(const IndexConfig &index_config, std::unique_ptr<AbstractDataStore<T>> data_store,
                            std::unique_ptr<AbstractGraphStore> graph_store);
>>>>>>> 4162c211

    DISKANN_DLLEXPORT ~Index();

    // Saves graph, data, metadata and associated tags.
    DISKANN_DLLEXPORT void save(const char *filename, bool compact_before_save = false);

    // Load functions
#ifdef EXEC_ENV_OLS
    DISKANN_DLLEXPORT void load(AlignedFileReader &reader, uint32_t num_threads, uint32_t search_l);
#else
    // Reads the number of frozen points from graph's metadata file section.
    DISKANN_DLLEXPORT static size_t get_graph_num_frozen_points(const std::string &graph_file);

    DISKANN_DLLEXPORT void load(const char *index_file, uint32_t num_threads, uint32_t search_l);
#endif

    // get some private variables
    DISKANN_DLLEXPORT size_t get_num_points();
    DISKANN_DLLEXPORT size_t get_max_points();

    DISKANN_DLLEXPORT bool detect_common_filters(uint32_t point_id, bool search_invocation,
                                                 const std::vector<LabelT> &incoming_labels);

    // Batch build from a file. Optionally pass tags vector.
    DISKANN_DLLEXPORT void build(const char *filename, const size_t num_points_to_load,
                                 const IndexWriteParameters &parameters,
                                 const std::vector<TagT> &tags = std::vector<TagT>());

    // Batch build from a file. Optionally pass tags file.
    DISKANN_DLLEXPORT void build(const char *filename, const size_t num_points_to_load,
                                 const IndexWriteParameters &parameters, const char *tag_filename);

    // Batch build from a data array, which must pad vectors to aligned_dim
    DISKANN_DLLEXPORT void build(const T *data, const size_t num_points_to_load, const IndexWriteParameters &parameters,
                                 const std::vector<TagT> &tags);

    DISKANN_DLLEXPORT void build(const std::string &data_file, const size_t num_points_to_load,
                                 IndexBuildParams &build_params);

    // Filtered Support
    DISKANN_DLLEXPORT void build_filtered_index(const char *filename, const std::string &label_file,
                                                const size_t num_points_to_load, IndexWriteParameters &parameters,
                                                const std::vector<TagT> &tags = std::vector<TagT>());

    DISKANN_DLLEXPORT void set_universal_label(const LabelT &label);

    // Get converted integer label from string to int map (_label_map)
    DISKANN_DLLEXPORT LabelT get_converted_label(const std::string &raw_label);

    // Set starting point of an index before inserting any points incrementally.
    // The data count should be equal to _num_frozen_pts * _aligned_dim.
    DISKANN_DLLEXPORT void set_start_points(const T *data, size_t data_count);
    // Set starting points to random points on a sphere of certain radius.
    // A fixed random seed can be specified for scenarios where it's important
    // to have higher consistency between index builds.
    DISKANN_DLLEXPORT void set_start_points_at_random(T radius, uint32_t random_seed = 0);

    // For FastL2 search on a static index, we interleave the data with graph
    DISKANN_DLLEXPORT void optimize_index_layout();

    // For FastL2 search on optimized layout
    DISKANN_DLLEXPORT void search_with_optimized_layout(const T *query, size_t K, size_t L, uint32_t *indices);

    // Added search overload that takes L as parameter, so that we
    // can customize L on a per-query basis without tampering with "Parameters"
    template <typename IDType>
    DISKANN_DLLEXPORT std::pair<uint32_t, uint32_t> search(const T *query, const size_t K, const uint32_t L,
                                                           IDType *indices, float *distances = nullptr);

    // Initialize space for res_vectors before calling.
    DISKANN_DLLEXPORT size_t search_with_tags(const T *query, const uint64_t K, const uint32_t L, TagT *tags,
                                              float *distances, std::vector<T *> &res_vectors);

    // Filter support search
    template <typename IndexType>
    DISKANN_DLLEXPORT std::pair<uint32_t, uint32_t> search_with_filters(const T *query, const LabelT &filter_label,
                                                                        const size_t K, const uint32_t L,
                                                                        IndexType *indices, float *distances);

    // Will fail if tag already in the index or if tag=0.
    DISKANN_DLLEXPORT int insert_point(const T *point, const TagT tag);

    // call this before issuing deletions to sets relevant flags
    DISKANN_DLLEXPORT int enable_delete();

    // Record deleted point now and restructure graph later. Return -1 if tag
    // not found, 0 if OK.
    DISKANN_DLLEXPORT int lazy_delete(const TagT &tag);

    // Record deleted points now and restructure graph later. Add to failed_tags
    // if tag not found.
    DISKANN_DLLEXPORT void lazy_delete(const std::vector<TagT> &tags, std::vector<TagT> &failed_tags);

    // Call after a series of lazy deletions
    // Returns number of live points left after consolidation
    // If _conc_consolidates is set in the ctor, then this call can be invoked
    // alongside inserts and lazy deletes, else it acquires _update_lock
    DISKANN_DLLEXPORT consolidation_report consolidate_deletes(const IndexWriteParameters &parameters);

    DISKANN_DLLEXPORT void prune_all_neighbors(const uint32_t max_degree, const uint32_t max_occlusion,
                                               const float alpha);

    DISKANN_DLLEXPORT bool is_index_saved();

    // repositions frozen points to the end of _data - if they have been moved
    // during deletion
    DISKANN_DLLEXPORT void reposition_frozen_point_to_end();
    DISKANN_DLLEXPORT void reposition_points(uint32_t old_location_start, uint32_t new_location_start,
                                             uint32_t num_locations);

    // DISKANN_DLLEXPORT void save_index_as_one_file(bool flag);

    DISKANN_DLLEXPORT void get_active_tags(tsl::robin_set<TagT> &active_tags);

    // memory should be allocated for vec before calling this function
    DISKANN_DLLEXPORT int get_vector_by_tag(TagT &tag, T *vec);

    DISKANN_DLLEXPORT void print_status();

    DISKANN_DLLEXPORT void count_nodes_at_bfs_levels();

    // This variable MUST be updated if the number of entries in the metadata
    // change.
    DISKANN_DLLEXPORT static const int METADATA_ROWS = 5;

    // ********************************
    //
    // Internals of the library
    //
    // ********************************

  protected:
    // overload of abstract index virtual methods
    virtual void _build(const DataType &data, const size_t num_points_to_load, const IndexWriteParameters &parameters,
                        TagVector &tags) override;

    virtual std::pair<uint32_t, uint32_t> _search(const DataType &query, const size_t K, const uint32_t L,
                                                  std::any &indices, float *distances = nullptr) override;
    virtual std::pair<uint32_t, uint32_t> _search_with_filters(const DataType &query,
                                                               const std::string &filter_label_raw, const size_t K,
                                                               const uint32_t L, std::any &indices,
                                                               float *distances) override;

    virtual int _insert_point(const DataType &data_point, const TagType tag) override;

    virtual int _lazy_delete(const TagType &tag) override;

    virtual void _lazy_delete(TagVector &tags, TagVector &failed_tags) override;

    virtual void _get_active_tags(TagRobinSet &active_tags) override;

    virtual void _set_start_points_at_random(DataType radius, uint32_t random_seed = 0) override;

    virtual int _get_vector_by_tag(TagType &tag, DataType &vec) override;

    virtual void _search_with_optimized_layout(const DataType &query, size_t K, size_t L, uint32_t *indices) override;

    virtual size_t _search_with_tags(const DataType &query, const uint64_t K, const uint32_t L, const TagType &tags,
                                     float *distances, DataVector &res_vectors) override;

    // No copy/assign.
    Index(const Index<T, TagT, LabelT> &) = delete;
    Index<T, TagT, LabelT> &operator=(const Index<T, TagT, LabelT> &) = delete;

    // Use after _data and _nd have been populated
    // Acquire exclusive _update_lock before calling
    void build_with_data_populated(const IndexWriteParameters &parameters, const std::vector<TagT> &tags);

    // generates 1 frozen point that will never be deleted from the graph
    // This is not visible to the user
    void generate_frozen_point();

    // determines navigating node of the graph by calculating medoid of datafopt
    uint32_t calculate_entry_point();

    void parse_label_file(const std::string &label_file, size_t &num_pts_labels);

    std::unordered_map<std::string, LabelT> load_label_map(const std::string &map_file);

    // Returns the locations of start point and frozen points suitable for use
    // with iterate_to_fixed_point.
    std::vector<uint32_t> get_init_ids();

    //The query to use is placed in scratch->aligned_query
    std::pair<uint32_t, uint32_t> iterate_to_fixed_point(InMemQueryScratch<T> *scratch, const uint32_t Lindex,
                                                         const std::vector<uint32_t> &init_ids,
                                                         bool use_filter,
                                                         const std::vector<LabelT> &filters, bool search_invocation);

    void search_for_point_and_prune(int location, uint32_t Lindex, std::vector<uint32_t> &pruned_list,
                                    InMemQueryScratch<T> *scratch, bool use_filter = false,
                                    uint32_t filteredLindex = 0);

    void prune_neighbors(const uint32_t location, std::vector<Neighbor> &pool, std::vector<uint32_t> &pruned_list,
                         InMemQueryScratch<T> *scratch);

    void prune_neighbors(const uint32_t location, std::vector<Neighbor> &pool, const uint32_t range,
                         const uint32_t max_candidate_size, const float alpha, std::vector<uint32_t> &pruned_list,
                         InMemQueryScratch<T> *scratch);

    // Prunes candidates in @pool to a shorter list @result
    // @pool must be sorted before calling
    void occlude_list(const uint32_t location, std::vector<Neighbor> &pool, const float alpha, const uint32_t degree,
                      const uint32_t maxc, std::vector<uint32_t> &result, InMemQueryScratch<T> *scratch,
                      const tsl::robin_set<uint32_t> *const delete_set_ptr = nullptr);

    // add reverse links from all the visited nodes to node n.
    void inter_insert(uint32_t n, std::vector<uint32_t> &pruned_list, const uint32_t range,
                      InMemQueryScratch<T> *scratch);

    void inter_insert(uint32_t n, std::vector<uint32_t> &pruned_list, InMemQueryScratch<T> *scratch);

    // Acquire exclusive _update_lock before calling
    void link(const IndexWriteParameters &parameters);

    // Acquire exclusive _tag_lock and _delete_lock before calling
    int reserve_location();

    // Acquire exclusive _tag_lock before calling
    size_t release_location(int location);
    size_t release_locations(const tsl::robin_set<uint32_t> &locations);

    // Resize the index when no slots are left for insertion.
    // Acquire exclusive _update_lock and _tag_lock before calling.
    void resize(size_t new_max_points);

    // Acquire unique lock on _update_lock, _consolidate_lock, _tag_lock
    // and _delete_lock before calling these functions.
    // Renumber nodes, update tag and location maps and compact the
    // graph, mode = _consolidated_order in case of lazy deletion and
    // _compacted_order in case of eager deletion
    DISKANN_DLLEXPORT void compact_data();
    DISKANN_DLLEXPORT void compact_frozen_point();

    // Remove deleted nodes from adjacency list of node loc
    // Replace removed neighbors with second order neighbors.
    // Also acquires _locks[i] for i = loc and out-neighbors of loc.
    void process_delete(const tsl::robin_set<uint32_t> &old_delete_set, size_t loc, const uint32_t range,
                        const uint32_t maxc, const float alpha, InMemQueryScratch<T> *scratch);

    void initialize_query_scratch(uint32_t num_threads, uint32_t search_l, uint32_t indexing_l, uint32_t r,
                                  uint32_t maxc, size_t dim);

    // Do not call without acquiring appropriate locks
    // call public member functions save and load to invoke these.
    DISKANN_DLLEXPORT size_t save_graph(std::string filename);
    DISKANN_DLLEXPORT size_t save_data(std::string filename);
    DISKANN_DLLEXPORT size_t save_tags(std::string filename);
    DISKANN_DLLEXPORT size_t save_delete_list(const std::string &filename);
#ifdef EXEC_ENV_OLS
    DISKANN_DLLEXPORT size_t load_graph(AlignedFileReader &reader, size_t expected_num_points);
    DISKANN_DLLEXPORT size_t load_data(AlignedFileReader &reader);
    DISKANN_DLLEXPORT size_t load_tags(AlignedFileReader &reader);
    DISKANN_DLLEXPORT size_t load_delete_set(AlignedFileReader &reader);
#else
    DISKANN_DLLEXPORT size_t load_graph(const std::string filename, size_t expected_num_points);
    DISKANN_DLLEXPORT size_t load_data(std::string filename0);
    DISKANN_DLLEXPORT size_t load_tags(const std::string tag_file_name);
    DISKANN_DLLEXPORT size_t load_delete_set(const std::string &filename);
#endif

  private:
    // Distance functions
    Metric _dist_metric = diskann::L2;

    // Data
<<<<<<< HEAD
    std::shared_ptr<AbstractDataStore<T>> _data_store;
    char *_opt_graph = nullptr;
=======
    std::unique_ptr<AbstractDataStore<T>> _data_store;
>>>>>>> 4162c211

    // Graph related data structures
    std::unique_ptr<AbstractGraphStore> _graph_store;

    char *_opt_graph = nullptr;

    T *_data = nullptr; // coordinates of all base points
    // Dimensions
    size_t _dim = 0;
    size_t _nd = 0;         // number of active points i.e. existing in the graph
    size_t _max_points = 0; // total number of points in given data set

    // _num_frozen_pts is the number of points which are used as initial
    // candidates when iterating to closest point(s). These are not visible
    // externally and won't be returned by search. At least 1 frozen point is
    // needed for a dynamic index. The frozen points have consecutive locations.
    // See also _start below.
    size_t _num_frozen_pts = 0;
    size_t _node_size;
    size_t _data_len;
    size_t _neighbor_len;

    //  Start point of the search. When _num_frozen_pts is greater than zero,
    //  this is the location of the first frozen point. Otherwise, this is a
    //  location of one of the points in index.
    uint32_t _start = 0;

    bool _has_built = false;
    bool _saturate_graph = false;
    bool _save_as_one_file = false; // plan to support in next version
    bool _dynamic_index = false;
    bool _enable_tags = false;
    bool _normalize_vecs = false; // Using normalied L2 for cosine.
    bool _deletes_enabled = false;

    // Filter Support

    bool _filtered_index = false;
    std::vector<std::vector<LabelT>> _pts_to_labels;
    tsl::robin_set<LabelT> _labels;
    std::string _labels_file;
    std::unordered_map<LabelT, uint32_t> _label_to_medoid_id;
    std::unordered_map<uint32_t, uint32_t> _medoid_counts;
    bool _use_universal_label = false;
    LabelT _universal_label = 0;
    uint32_t _filterIndexingQueueSize;
    std::unordered_map<std::string, LabelT> _label_map;

    // Indexing parameters
    uint32_t _indexingQueueSize;
    uint32_t _indexingRange;
    uint32_t _indexingMaxC;
    float _indexingAlpha;

    // Query scratch data structures
    ConcurrentQueue<InMemQueryScratch<T> *> _query_scratch;

    // Flags for PQ based distance calculation
    bool _pq_dist = false;
    bool _use_opq = false;
    size_t _num_pq_chunks = 0;
    // REFACTOR
    // uint8_t *_pq_data = nullptr;
    std::shared_ptr<QuantizedDistance<T>> _pq_distance_fn = nullptr;
    std::shared_ptr<AbstractDataStore<T>> _pq_data_store = nullptr;
    bool _pq_generated = false;
    FixedChunkPQTable _pq_table;

    //
    // Data structures, locks and flags for dynamic indexing and tags
    //

    // lazy_delete removes entry from _location_to_tag and _tag_to_location. If
    // _location_to_tag does not resolve a location, infer that it was deleted.
    tsl::sparse_map<TagT, uint32_t> _tag_to_location;
    natural_number_map<uint32_t, TagT> _location_to_tag;

    // _empty_slots has unallocated slots and those freed by consolidate_delete.
    // _delete_set has locations marked deleted by lazy_delete. Will not be
    // immediately available for insert. consolidate_delete will release these
    // slots to _empty_slots.
    natural_number_set<uint32_t> _empty_slots;
    std::unique_ptr<tsl::robin_set<uint32_t>> _delete_set;

    bool _data_compacted = true;    // true if data has been compacted
    bool _is_saved = false;         // Checking if the index is already saved.
    bool _conc_consolidate = false; // use _lock while searching

    // Acquire locks in the order below when acquiring multiple locks
    std::shared_timed_mutex // RW mutex between save/load (exclusive lock) and
        _update_lock;       // search/inserts/deletes/consolidate (shared lock)
    std::shared_timed_mutex // Ensure only one consolidate or compact_data is
        _consolidate_lock;  // ever active
    std::shared_timed_mutex // RW lock for _tag_to_location,
        _tag_lock;          // _location_to_tag, _empty_slots, _nd, _max_points
    std::shared_timed_mutex // RW Lock on _delete_set and _data_compacted
        _delete_lock;       // variable

    // Per node lock, cardinality=_max_points
    std::vector<non_recursive_mutex> _locks;

    static const float INDEX_GROWTH_FACTOR;
};
} // namespace diskann<|MERGE_RESOLUTION|>--- conflicted
+++ resolved
@@ -54,32 +54,18 @@
      **************************************************************************/
 
   public:
-    // Call this when creating and passing Index Config is inconvenient.
+    // Constructor for Bulk operations and for creating the index object solely
+    // for loading a prexisting index.
+    DISKANN_DLLEXPORT Index(const IndexConfig &index_config, std::shared_ptr<AbstractDataStore<T>> data_store,
+                            std::unique_ptr<AbstractGraphStore> graph_store,
+                            std::shared_ptr<AbstractDataStore<T>> pq_data_store = nullptr);
+
+    // Constructor for incremental index
     DISKANN_DLLEXPORT Index(Metric m, const size_t dim, const size_t max_points,
                             const std::shared_ptr<IndexWriteParameters> index_parameters,
-                            const std::shared_ptr<IndexSearchParams> index_search_params,
-                            const size_t num_frozen_pts = 0, const bool dynamic_index = false,
-                            const bool enable_tags = false, const bool concurrent_consolidate = false,
-                            const bool pq_dist_build = false, const size_t num_pq_chunks = 0,
-                            const bool use_opq = false);
-
-<<<<<<< HEAD
-    // Constructor for incremental index
-    DISKANN_DLLEXPORT Index(Metric m, const size_t dim, const size_t max_points, const bool dynamic_index,
-                            const IndexWriteParameters &indexParameters, const uint32_t initial_search_list_size,
-                            const uint32_t search_threads, const bool enable_tags = false,
-                            const bool concurrent_consolidate = false, const bool pq_dist_build = false,
-                            const size_t num_pq_chunks = 0, const bool use_opq = false);
-
-    //REFACTOR TODO: Ideally, this should take an AbstractPQDataStore, but for now, all our PQDataStores are in-mem
-    //so this should be ok.
-    DISKANN_DLLEXPORT Index(const IndexConfig &index_config, std::shared_ptr<AbstractDataStore<T>> data_store_for_reranking,
-                            std::shared_ptr<AbstractDataStore<T>> data_store_for_candidates
-                            /* std::unique_ptr<AbstractGraphStore> graph_store*/);
-=======
-    DISKANN_DLLEXPORT Index(const IndexConfig &index_config, std::unique_ptr<AbstractDataStore<T>> data_store,
-                            std::unique_ptr<AbstractGraphStore> graph_store);
->>>>>>> 4162c211
+                            const std::shared_ptr<IndexSearchParams> index_search_params, const size_t num_frozen_pts,
+                            const bool dynamic_index, const bool enable_tags, const bool concurrent_consolidate,
+                            const bool pq_dist_build, const size_t num_pq_chunks, const bool use_opq);
 
     DISKANN_DLLEXPORT ~Index();
 
@@ -346,19 +332,14 @@
     Metric _dist_metric = diskann::L2;
 
     // Data
-<<<<<<< HEAD
     std::shared_ptr<AbstractDataStore<T>> _data_store;
-    char *_opt_graph = nullptr;
-=======
-    std::unique_ptr<AbstractDataStore<T>> _data_store;
->>>>>>> 4162c211
+
 
     // Graph related data structures
     std::unique_ptr<AbstractGraphStore> _graph_store;
 
     char *_opt_graph = nullptr;
 
-    T *_data = nullptr; // coordinates of all base points
     // Dimensions
     size_t _dim = 0;
     size_t _nd = 0;         // number of active points i.e. existing in the graph
