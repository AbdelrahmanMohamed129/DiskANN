// Copyright (c) Microsoft Corporation. All rights reserved.
// Licensed under the MIT license.

#pragma once

#include "common_includes.h"

#ifdef EXEC_ENV_OLS
#include "aligned_file_reader.h"
#endif

#include "distance.h"
#include "locking.h"
#include "natural_number_map.h"
#include "natural_number_set.h"
#include "neighbor.h"
#include "parameters.h"
#include "utils.h"
#include "windows_customizations.h"
#include "scratch.h"
#include "in_mem_data_store.h"
#include "in_mem_graph_store.h"
#include "abstract_index.h"

#define OVERHEAD_FACTOR 1.1
#define EXPAND_IF_FULL 0
#define DEFAULT_MAXC 750

namespace diskann
{

inline double estimate_ram_usage(size_t size, uint32_t dim, uint32_t datasize, uint32_t degree)
{
    double size_of_data = ((double)size) * ROUND_UP(dim, 8) * datasize;
    double size_of_graph = ((double)size) * degree * sizeof(uint32_t) * defaults::GRAPH_SLACK_FACTOR;
    double size_of_locks = ((double)size) * sizeof(non_recursive_mutex);
    double size_of_outer_vector = ((double)size) * sizeof(ptrdiff_t);

    return OVERHEAD_FACTOR * (size_of_data + size_of_graph + size_of_locks + size_of_outer_vector);
}

template <typename T, typename TagT = uint32_t, typename LabelT = uint32_t> class Index : public AbstractIndex
{
    /**************************************************************************
     *
     * Public functions acquire one or more of _update_lock, _consolidate_lock,
     * _tag_lock, _delete_lock before calling protected functions which DO NOT
     * acquire these locks. They might acquire locks on _locks[i]
     *
     **************************************************************************/

  public:
<<<<<<< HEAD
    // Constructor for Bulk operations and for creating the index object solely
    // for loading a prexisting index.
    DISKANN_DLLEXPORT Index(Metric m, const size_t dim, const size_t max_points = 1, const bool dynamic_index = false,
                            const bool enable_tags = false, const bool concurrent_consolidate = false,
                            const bool pq_dist_build = false, const size_t num_pq_chunks = 0,
                            const bool use_opq = false, const size_t num_frozen_pts = 0,
                            const bool init_injectables = true);

    // Constructor for incremental index
    DISKANN_DLLEXPORT Index(Metric m, const size_t dim, const size_t max_points, const bool dynamic_index,
                            const IndexWriteParameters &indexParameters, const uint32_t initial_search_list_size,
                            const uint32_t search_threads, const bool enable_tags = false,
                            const bool concurrent_consolidate = false, const bool pq_dist_build = false,
                            const size_t num_pq_chunks = 0, const bool use_opq = false);

    DISKANN_DLLEXPORT Index(const IndexConfig &index_config, std::unique_ptr<AbstractDataStore<T>> data_store,
                            std::unique_ptr<AbstractGraphStore> graph_store);
=======
    // Call this when creating and passing Index Config is inconvenient.
    DISKANN_DLLEXPORT Index(Metric m, const size_t dim, const size_t max_points,
                            const std::shared_ptr<IndexWriteParameters> indexParameters,
                            const std::shared_ptr<IndexSearchParams> indexSearchParams, const size_t num_frozen_pts = 0,
                            const bool dynamic_index = false, const bool enable_tags = false,
                            const bool concurrent_consolidate = false, const bool pq_dist_build = false,
                            const size_t num_pq_chunks = 0, const bool use_opq = false);

    // This is called by IndexFactory which returns AbstractIndex's simplified API
    DISKANN_DLLEXPORT Index(const IndexConfig &index_config, std::unique_ptr<AbstractDataStore<T>> data_store
                            /* std::unique_ptr<AbstractGraphStore> graph_store*/);
>>>>>>> 3574428c

    DISKANN_DLLEXPORT ~Index();

    // Saves graph, data, metadata and associated tags.
    DISKANN_DLLEXPORT void save(const char *filename, bool compact_before_save = false);

    // Load functions
#ifdef EXEC_ENV_OLS
    DISKANN_DLLEXPORT void load(AlignedFileReader &reader, uint32_t num_threads, uint32_t search_l);
#else
    // Reads the number of frozen points from graph's metadata file section.
    DISKANN_DLLEXPORT static size_t get_graph_num_frozen_points(const std::string &graph_file);

    DISKANN_DLLEXPORT void load(const char *index_file, uint32_t num_threads, uint32_t search_l);
#endif

    // get some private variables
    DISKANN_DLLEXPORT size_t get_num_points();
    DISKANN_DLLEXPORT size_t get_max_points();

    DISKANN_DLLEXPORT bool detect_common_filters(uint32_t point_id, bool search_invocation,
                                                 const std::vector<LabelT> &incoming_labels);

    // Batch build from a file. Optionally pass tags vector.
    DISKANN_DLLEXPORT void build(const char *filename, const size_t num_points_to_load,
                                 const IndexWriteParameters &parameters,
                                 const std::vector<TagT> &tags = std::vector<TagT>());

    // Batch build from a file. Optionally pass tags file.
    DISKANN_DLLEXPORT void build(const char *filename, const size_t num_points_to_load,
                                 const IndexWriteParameters &parameters, const char *tag_filename);

    // Batch build from a data array, which must pad vectors to aligned_dim
    DISKANN_DLLEXPORT void build(const T *data, const size_t num_points_to_load, const IndexWriteParameters &parameters,
                                 const std::vector<TagT> &tags);

    DISKANN_DLLEXPORT void build(const std::string &data_file, const size_t num_points_to_load,
                                 IndexBuildParams &build_params);

    // Filtered Support
    DISKANN_DLLEXPORT void build_filtered_index(const char *filename, const std::string &label_file,
                                                const size_t num_points_to_load, IndexWriteParameters &parameters,
                                                const std::vector<TagT> &tags = std::vector<TagT>());

    DISKANN_DLLEXPORT void set_universal_label(const LabelT &label);

    // Get converted integer label from string to int map (_label_map)
    DISKANN_DLLEXPORT LabelT get_converted_label(const std::string &raw_label);

    // Set starting point of an index before inserting any points incrementally.
    // The data count should be equal to _num_frozen_pts * _aligned_dim.
    DISKANN_DLLEXPORT void set_start_points(const T *data, size_t data_count);
    // Set starting points to random points on a sphere of certain radius.
    // A fixed random seed can be specified for scenarios where it's important
    // to have higher consistency between index builds.
    DISKANN_DLLEXPORT void set_start_points_at_random(T radius, uint32_t random_seed = 0);

    // For FastL2 search on a static index, we interleave the data with graph
    DISKANN_DLLEXPORT void optimize_index_layout();

    // For FastL2 search on optimized layout
    DISKANN_DLLEXPORT void search_with_optimized_layout(const T *query, size_t K, size_t L, uint32_t *indices);

    // Added search overload that takes L as parameter, so that we
    // can customize L on a per-query basis without tampering with "Parameters"
    template <typename IDType>
    DISKANN_DLLEXPORT std::pair<uint32_t, uint32_t> search(const T *query, const size_t K, const uint32_t L,
                                                           IDType *indices, float *distances = nullptr);

    // Initialize space for res_vectors before calling.
    DISKANN_DLLEXPORT size_t search_with_tags(const T *query, const uint64_t K, const uint32_t L, TagT *tags,
                                              float *distances, std::vector<T *> &res_vectors);

    // Filter support search
    template <typename IndexType>
    DISKANN_DLLEXPORT std::pair<uint32_t, uint32_t> search_with_filters(const T *query, const LabelT &filter_label,
                                                                        const size_t K, const uint32_t L,
                                                                        IndexType *indices, float *distances);

    // Will fail if tag already in the index or if tag=0.
    DISKANN_DLLEXPORT int insert_point(const T *point, const TagT tag);

    // call this before issuing deletions to sets relevant flags
    DISKANN_DLLEXPORT int enable_delete();

    // Record deleted point now and restructure graph later. Return -1 if tag
    // not found, 0 if OK.
    DISKANN_DLLEXPORT int lazy_delete(const TagT &tag);

    // Record deleted points now and restructure graph later. Add to failed_tags
    // if tag not found.
    DISKANN_DLLEXPORT void lazy_delete(const std::vector<TagT> &tags, std::vector<TagT> &failed_tags);

    // Call after a series of lazy deletions
    // Returns number of live points left after consolidation
    // If _conc_consolidates is set in the ctor, then this call can be invoked
    // alongside inserts and lazy deletes, else it acquires _update_lock
    DISKANN_DLLEXPORT consolidation_report consolidate_deletes(const IndexWriteParameters &parameters);

    DISKANN_DLLEXPORT void prune_all_neighbors(const uint32_t max_degree, const uint32_t max_occlusion,
                                               const float alpha);

    DISKANN_DLLEXPORT bool is_index_saved();

    // repositions frozen points to the end of _data - if they have been moved
    // during deletion
    DISKANN_DLLEXPORT void reposition_frozen_point_to_end();
    DISKANN_DLLEXPORT void reposition_points(uint32_t old_location_start, uint32_t new_location_start,
                                             uint32_t num_locations);

    // DISKANN_DLLEXPORT void save_index_as_one_file(bool flag);

    DISKANN_DLLEXPORT void get_active_tags(tsl::robin_set<TagT> &active_tags);

    // memory should be allocated for vec before calling this function
    DISKANN_DLLEXPORT int get_vector_by_tag(TagT &tag, T *vec);

    DISKANN_DLLEXPORT void print_status();

    DISKANN_DLLEXPORT void count_nodes_at_bfs_levels();

    // This variable MUST be updated if the number of entries in the metadata
    // change.
    DISKANN_DLLEXPORT static const int METADATA_ROWS = 5;

    // ********************************
    //
    // Internals of the library
    //
    // ********************************

  protected:
    // overload of abstract index virtual methods
    virtual void _build(const DataType &data, const size_t num_points_to_load, const IndexWriteParameters &parameters,
                        TagVector &tags) override;

    virtual std::pair<uint32_t, uint32_t> _search(const DataType &query, const size_t K, const uint32_t L,
                                                  std::any &indices, float *distances = nullptr) override;
    virtual std::pair<uint32_t, uint32_t> _search_with_filters(const DataType &query,
                                                               const std::string &filter_label_raw, const size_t K,
                                                               const uint32_t L, std::any &indices,
                                                               float *distances) override;

    virtual int _insert_point(const DataType &data_point, const TagType tag) override;

    virtual int _lazy_delete(const TagType &tag) override;

    virtual void _lazy_delete(TagVector &tags, TagVector &failed_tags) override;

    virtual void _get_active_tags(TagRobinSet &active_tags) override;

    virtual void _set_start_points_at_random(DataType radius, uint32_t random_seed = 0) override;

    virtual int _get_vector_by_tag(TagType &tag, DataType &vec) override;

    virtual void _search_with_optimized_layout(const DataType &query, size_t K, size_t L, uint32_t *indices) override;

    virtual size_t _search_with_tags(const DataType &query, const uint64_t K, const uint32_t L, const TagType &tags,
                                     float *distances, DataVector &res_vectors) override;

    // No copy/assign.
    Index(const Index<T, TagT, LabelT> &) = delete;
    Index<T, TagT, LabelT> &operator=(const Index<T, TagT, LabelT> &) = delete;

    // Use after _data and _nd have been populated
    // Acquire exclusive _update_lock before calling
    void build_with_data_populated(const IndexWriteParameters &parameters, const std::vector<TagT> &tags);

    // generates 1 frozen point that will never be deleted from the graph
    // This is not visible to the user
    void generate_frozen_point();

    // determines navigating node of the graph by calculating medoid of datafopt
    uint32_t calculate_entry_point();

    void parse_label_file(const std::string &label_file, size_t &num_pts_labels);

    std::unordered_map<std::string, LabelT> load_label_map(const std::string &map_file);

    // Returns the locations of start point and frozen points suitable for use
    // with iterate_to_fixed_point.
    std::vector<uint32_t> get_init_ids();

    std::pair<uint32_t, uint32_t> iterate_to_fixed_point(const T *node_coords, const uint32_t Lindex,
                                                         const std::vector<uint32_t> &init_ids,
                                                         InMemQueryScratch<T> *scratch, bool use_filter,
                                                         const std::vector<LabelT> &filters, bool search_invocation);

    void search_for_point_and_prune(int location, uint32_t Lindex, std::vector<uint32_t> &pruned_list,
                                    InMemQueryScratch<T> *scratch, bool use_filter = false,
                                    uint32_t filteredLindex = 0);

    void prune_neighbors(const uint32_t location, std::vector<Neighbor> &pool, std::vector<uint32_t> &pruned_list,
                         InMemQueryScratch<T> *scratch);

    void prune_neighbors(const uint32_t location, std::vector<Neighbor> &pool, const uint32_t range,
                         const uint32_t max_candidate_size, const float alpha, std::vector<uint32_t> &pruned_list,
                         InMemQueryScratch<T> *scratch);

    // Prunes candidates in @pool to a shorter list @result
    // @pool must be sorted before calling
    void occlude_list(const uint32_t location, std::vector<Neighbor> &pool, const float alpha, const uint32_t degree,
                      const uint32_t maxc, std::vector<uint32_t> &result, InMemQueryScratch<T> *scratch,
                      const tsl::robin_set<uint32_t> *const delete_set_ptr = nullptr);

    // add reverse links from all the visited nodes to node n.
    void inter_insert(uint32_t n, std::vector<uint32_t> &pruned_list, const uint32_t range,
                      InMemQueryScratch<T> *scratch);

    void inter_insert(uint32_t n, std::vector<uint32_t> &pruned_list, InMemQueryScratch<T> *scratch);

    // Acquire exclusive _update_lock before calling
    void link(const IndexWriteParameters &parameters);

    // Acquire exclusive _tag_lock and _delete_lock before calling
    int reserve_location();

    // Acquire exclusive _tag_lock before calling
    size_t release_location(int location);
    size_t release_locations(const tsl::robin_set<uint32_t> &locations);

    // Resize the index when no slots are left for insertion.
    // Acquire exclusive _update_lock and _tag_lock before calling.
    void resize(size_t new_max_points);

    // Acquire unique lock on _update_lock, _consolidate_lock, _tag_lock
    // and _delete_lock before calling these functions.
    // Renumber nodes, update tag and location maps and compact the
    // graph, mode = _consolidated_order in case of lazy deletion and
    // _compacted_order in case of eager deletion
    DISKANN_DLLEXPORT void compact_data();
    DISKANN_DLLEXPORT void compact_frozen_point();

    // Remove deleted nodes from adjacency list of node loc
    // Replace removed neighbors with second order neighbors.
    // Also acquires _locks[i] for i = loc and out-neighbors of loc.
    void process_delete(const tsl::robin_set<uint32_t> &old_delete_set, size_t loc, const uint32_t range,
                        const uint32_t maxc, const float alpha, InMemQueryScratch<T> *scratch);

    void initialize_query_scratch(uint32_t num_threads, uint32_t search_l, uint32_t indexing_l, uint32_t r,
                                  uint32_t maxc, size_t dim);

    // Do not call without acquiring appropriate locks
    // call public member functions save and load to invoke these.
    DISKANN_DLLEXPORT size_t save_graph(std::string filename);
    DISKANN_DLLEXPORT size_t save_data(std::string filename);
    DISKANN_DLLEXPORT size_t save_tags(std::string filename);
    DISKANN_DLLEXPORT size_t save_delete_list(const std::string &filename);
#ifdef EXEC_ENV_OLS
    DISKANN_DLLEXPORT size_t load_graph(AlignedFileReader &reader, size_t expected_num_points);
    DISKANN_DLLEXPORT size_t load_data(AlignedFileReader &reader);
    DISKANN_DLLEXPORT size_t load_tags(AlignedFileReader &reader);
    DISKANN_DLLEXPORT size_t load_delete_set(AlignedFileReader &reader);
#else
    DISKANN_DLLEXPORT size_t load_graph(const std::string filename, size_t expected_num_points);
    DISKANN_DLLEXPORT size_t load_data(std::string filename0);
    DISKANN_DLLEXPORT size_t load_tags(const std::string tag_file_name);
    DISKANN_DLLEXPORT size_t load_delete_set(const std::string &filename);
#endif

  private:
    // Distance functions
    Metric _dist_metric = diskann::L2;

    // Data
    std::unique_ptr<AbstractDataStore<T>> _data_store;

    // Graph related data structures
    std::unique_ptr<AbstractGraphStore> _graph_store;

    char *_opt_graph = nullptr;

    T *_data = nullptr; // coordinates of all base points
    // Dimensions
    size_t _dim = 0;
    size_t _nd = 0;         // number of active points i.e. existing in the graph
    size_t _max_points = 0; // total number of points in given data set

    // _num_frozen_pts is the number of points which are used as initial
    // candidates when iterating to closest point(s). These are not visible
    // externally and won't be returned by search. At least 1 frozen point is
    // needed for a dynamic index. The frozen points have consecutive locations.
    // See also _start below.
    size_t _num_frozen_pts = 0;
    size_t _node_size;
    size_t _data_len;
    size_t _neighbor_len;

    //  Start point of the search. When _num_frozen_pts is greater than zero,
    //  this is the location of the first frozen point. Otherwise, this is a
    //  location of one of the points in index.
    uint32_t _start = 0;

    bool _has_built = false;
    bool _saturate_graph = false;
    bool _save_as_one_file = false; // plan to support in next version
    bool _dynamic_index = false;
    bool _enable_tags = false;
    bool _normalize_vecs = false; // Using normalied L2 for cosine.
    bool _deletes_enabled = false;

    // Filter Support

    bool _filtered_index = false;
    std::vector<std::vector<LabelT>> _pts_to_labels;
    tsl::robin_set<LabelT> _labels;
    std::string _labels_file;
    std::unordered_map<LabelT, uint32_t> _label_to_medoid_id;
    std::unordered_map<uint32_t, uint32_t> _medoid_counts;
    bool _use_universal_label = false;
    LabelT _universal_label = 0;
    uint32_t _filterIndexingQueueSize;
    std::unordered_map<std::string, LabelT> _label_map;

    // Indexing parameters
    uint32_t _indexingQueueSize;
    uint32_t _indexingRange;
    uint32_t _indexingMaxC;
    float _indexingAlpha;

    // Query scratch data structures
    ConcurrentQueue<InMemQueryScratch<T> *> _query_scratch;

    // Flags for PQ based distance calculation
    bool _pq_dist = false;
    bool _use_opq = false;
    size_t _num_pq_chunks = 0;
    uint8_t *_pq_data = nullptr;
    bool _pq_generated = false;
    FixedChunkPQTable _pq_table;

    //
    // Data structures, locks and flags for dynamic indexing and tags
    //

    // lazy_delete removes entry from _location_to_tag and _tag_to_location. If
    // _location_to_tag does not resolve a location, infer that it was deleted.
    tsl::sparse_map<TagT, uint32_t> _tag_to_location;
    natural_number_map<uint32_t, TagT> _location_to_tag;

    // _empty_slots has unallocated slots and those freed by consolidate_delete.
    // _delete_set has locations marked deleted by lazy_delete. Will not be
    // immediately available for insert. consolidate_delete will release these
    // slots to _empty_slots.
    natural_number_set<uint32_t> _empty_slots;
    std::unique_ptr<tsl::robin_set<uint32_t>> _delete_set;

    bool _data_compacted = true;    // true if data has been compacted
    bool _is_saved = false;         // Checking if the index is already saved.
    bool _conc_consolidate = false; // use _lock while searching

    // Acquire locks in the order below when acquiring multiple locks
    std::shared_timed_mutex // RW mutex between save/load (exclusive lock) and
        _update_lock;       // search/inserts/deletes/consolidate (shared lock)
    std::shared_timed_mutex // Ensure only one consolidate or compact_data is
        _consolidate_lock;  // ever active
    std::shared_timed_mutex // RW lock for _tag_to_location,
        _tag_lock;          // _location_to_tag, _empty_slots, _nd, _max_points
    std::shared_timed_mutex // RW Lock on _delete_set and _data_compacted
        _delete_lock;       // variable

    // Per node lock, cardinality=_max_points
    std::vector<non_recursive_mutex> _locks;

    static const float INDEX_GROWTH_FACTOR;
};
} // namespace diskann<|MERGE_RESOLUTION|>--- conflicted
+++ resolved
@@ -50,25 +50,6 @@
      **************************************************************************/
 
   public:
-<<<<<<< HEAD
-    // Constructor for Bulk operations and for creating the index object solely
-    // for loading a prexisting index.
-    DISKANN_DLLEXPORT Index(Metric m, const size_t dim, const size_t max_points = 1, const bool dynamic_index = false,
-                            const bool enable_tags = false, const bool concurrent_consolidate = false,
-                            const bool pq_dist_build = false, const size_t num_pq_chunks = 0,
-                            const bool use_opq = false, const size_t num_frozen_pts = 0,
-                            const bool init_injectables = true);
-
-    // Constructor for incremental index
-    DISKANN_DLLEXPORT Index(Metric m, const size_t dim, const size_t max_points, const bool dynamic_index,
-                            const IndexWriteParameters &indexParameters, const uint32_t initial_search_list_size,
-                            const uint32_t search_threads, const bool enable_tags = false,
-                            const bool concurrent_consolidate = false, const bool pq_dist_build = false,
-                            const size_t num_pq_chunks = 0, const bool use_opq = false);
-
-    DISKANN_DLLEXPORT Index(const IndexConfig &index_config, std::unique_ptr<AbstractDataStore<T>> data_store,
-                            std::unique_ptr<AbstractGraphStore> graph_store);
-=======
     // Call this when creating and passing Index Config is inconvenient.
     DISKANN_DLLEXPORT Index(Metric m, const size_t dim, const size_t max_points,
                             const std::shared_ptr<IndexWriteParameters> indexParameters,
@@ -77,10 +58,8 @@
                             const bool concurrent_consolidate = false, const bool pq_dist_build = false,
                             const size_t num_pq_chunks = 0, const bool use_opq = false);
 
-    // This is called by IndexFactory which returns AbstractIndex's simplified API
-    DISKANN_DLLEXPORT Index(const IndexConfig &index_config, std::unique_ptr<AbstractDataStore<T>> data_store
-                            /* std::unique_ptr<AbstractGraphStore> graph_store*/);
->>>>>>> 3574428c
+    DISKANN_DLLEXPORT Index(const IndexConfig &index_config, std::unique_ptr<AbstractDataStore<T>> data_store,
+                            std::unique_ptr<AbstractGraphStore> graph_store);
 
     DISKANN_DLLEXPORT ~Index();
 
